---
layout: global
title: Spark SQL Upgrading Guide
displayTitle: Spark SQL Upgrading Guide
---

* Table of contents
{:toc}

## Upgrading From Spark SQL 2.4 to 3.0

  - Since Spark 3.0, the Dataset and DataFrame API `unionAll` is not deprecated any more. It is an alias for `union`.

  - In PySpark, when creating a `SparkSession` with `SparkSession.builder.getOrCreate()`, if there is an existing `SparkContext`, the builder was trying to update the `SparkConf` of the existing `SparkContext` with configurations specified to the builder, but the `SparkContext` is shared by all `SparkSession`s, so we should not update them. Since 3.0, the builder comes to not update the configurations. This is the same behavior as Java/Scala API in 2.3 and above. If you want to update them, you need to update them prior to creating a `SparkSession`.

  - In Spark version 2.4 and earlier, the parser of JSON data source treats empty strings as null for some data types such as `IntegerType`. For `FloatType` and `DoubleType`, it fails on empty strings and throws exceptions. Since Spark 3.0, we disallow empty strings and will throw exceptions for data types except for `StringType` and `BinaryType`.

  - Since Spark 3.0, the `from_json` functions supports two modes - `PERMISSIVE` and `FAILFAST`. The modes can be set via the `mode` option. The default mode became `PERMISSIVE`. In previous versions, behavior of `from_json` did not conform to either `PERMISSIVE` nor `FAILFAST`, especially in processing of malformed JSON records. For example, the JSON string `{"a" 1}` with the schema `a INT` is converted to `null` by previous versions but Spark 3.0 converts it to `Row(null)`.

  - In Spark version 2.4 and earlier, the `from_json` function produces `null`s for JSON strings and JSON datasource skips the same independetly of its mode if there is no valid root JSON token in its input (` ` for example). Since Spark 3.0, such input is treated as a bad record and handled according to specified mode. For example, in the `PERMISSIVE` mode the ` ` input is converted to `Row(null, null)` if specified schema is `key STRING, value INT`.

  - The `ADD JAR` command previously returned a result set with the single value 0. It now returns an empty result set.

  - In Spark version 2.4 and earlier, users can create map values with map type key via built-in function like `CreateMap`, `MapFromArrays`, etc. Since Spark 3.0, it's not allowed to create map values with map type key with these built-in functions. Users can still read map values with map type key from data source or Java/Scala collections, though they are not very useful.

  - In Spark version 2.4 and earlier, `Dataset.groupByKey` results to a grouped dataset with key attribute wrongly named as "value", if the key is non-struct type, e.g. int, string, array, etc. This is counterintuitive and makes the schema of aggregation queries weird. For example, the schema of `ds.groupByKey(...).count()` is `(value, count)`. Since Spark 3.0, we name the grouping attribute to "key". The old behaviour is preserved under a newly added configuration `spark.sql.legacy.dataset.nameNonStructGroupingKeyAsValue` with a default value of `false`.

  - In Spark version 2.4 and earlier, float/double -0.0 is semantically equal to 0.0, but users can still distinguish them via `Dataset.show`, `Dataset.collect` etc. Since Spark 3.0, float/double -0.0 is replaced by 0.0 internally, and users can't distinguish them any more.

<<<<<<< HEAD
  - In Spark version 2.4 and earlier, the `SET` command works without any warnings even if the specified key is for `SparkConf` entries and it has no effect because the command does not update `SparkConf`, but the behavior might confuse users. Since 3.0, the command fails if a `SparkConf` key is used. You can disable such a check by setting `spark.sql.execution.setCommandRejectsSparkConfs` to `false`.
=======
  - In Spark version 2.4 and earlier, users can create a map with duplicated keys via built-in functions like `CreateMap`, `StringToMap`, etc. The behavior of map with duplicated keys is undefined, e.g. map look up respects the duplicated key appears first, `Dataset.collect` only keeps the duplicated key appears last, `MapKeys` returns duplicated keys, etc. Since Spark 3.0, these built-in functions will remove duplicated map keys with last wins policy. Users may still read map values with duplicated keys from data sources which do not enforce it (e.g. Parquet), the behavior will be udefined.
>>>>>>> fa0d4bf6

## Upgrading From Spark SQL 2.3 to 2.4

  - In Spark version 2.3 and earlier, the second parameter to array_contains function is implicitly promoted to the element type of first array type parameter. This type promotion can be lossy and may cause `array_contains` function to return wrong result. This problem has been addressed in 2.4 by employing a safer type promotion mechanism. This can cause some change in behavior and are illustrated in the table below.
  <table class="table">
        <tr>
          <th>
            <b>Query</b>
          </th>
          <th>
            <b>Result Spark 2.3 or Prior</b>
          </th>
          <th>
            <b>Result Spark 2.4</b>
          </th>
          <th>
            <b>Remarks</b>
          </th>
        </tr>
        <tr>
          <th>
            <b>SELECT <br> array_contains(array(1), 1.34D);</b>
          </th>
          <th>
            <b>true</b>
          </th>
          <th>
            <b>false</b>
          </th>
          <th>
            <b>In Spark 2.4, left and right parameters are  promoted to array(double) and double type respectively.</b>
          </th>
        </tr>
        <tr>
          <th>
            <b>SELECT <br> array_contains(array(1), '1');</b>
          </th>
          <th>
            <b>true</b>
          </th>
          <th>
            <b>AnalysisException is thrown since integer type can not be promoted to string type in a loss-less manner.</b>
          </th>
          <th>
            <b>Users can use explicit cast</b>
          </th>
        </tr>
        <tr>
          <th>
            <b>SELECT <br> array_contains(array(1), 'anystring');</b>
          </th>
          <th>
            <b>null</b>
          </th>
          <th>
            <b>AnalysisException is thrown since integer type can not be promoted to string type in a loss-less manner.</b>
          </th>
          <th>
            <b>Users can use explicit cast</b>
          </th>
        </tr>
  </table>

  - Since Spark 2.4, when there is a struct field in front of the IN operator before a subquery, the inner query must contain a struct field as well. In previous versions, instead, the fields of the struct were compared to the output of the inner query. Eg. if `a` is a `struct(a string, b int)`, in Spark 2.4 `a in (select (1 as a, 'a' as b) from range(1))` is a valid query, while `a in (select 1, 'a' from range(1))` is not. In previous version it was the opposite.

  - In versions 2.2.1+ and 2.3, if `spark.sql.caseSensitive` is set to true, then the `CURRENT_DATE` and `CURRENT_TIMESTAMP` functions incorrectly became case-sensitive and would resolve to columns (unless typed in lower case). In Spark 2.4 this has been fixed and the functions are no longer case-sensitive.

  - Since Spark 2.4, Spark will evaluate the set operations referenced in a query by following a precedence rule as per the SQL standard. If the order is not specified by parentheses, set operations are performed from left to right with the exception that all INTERSECT operations are performed before any UNION, EXCEPT or MINUS operations. The old behaviour of giving equal precedence to all the set operations are preserved under a newly added configuration `spark.sql.legacy.setopsPrecedence.enabled` with a default value of `false`. When this property is set to `true`, spark will evaluate the set operators from left to right as they appear in the query given no explicit ordering is enforced by usage of parenthesis.

  - Since Spark 2.4, Spark will display table description column Last Access value as UNKNOWN when the value was Jan 01 1970.

  - Since Spark 2.4, Spark maximizes the usage of a vectorized ORC reader for ORC files by default. To do that, `spark.sql.orc.impl` and `spark.sql.orc.filterPushdown` change their default values to `native` and `true` respectively.

  - In PySpark, when Arrow optimization is enabled, previously `toPandas` just failed when Arrow optimization is unable to be used whereas `createDataFrame` from Pandas DataFrame allowed the fallback to non-optimization. Now, both `toPandas` and `createDataFrame` from Pandas DataFrame allow the fallback by default, which can be switched off by `spark.sql.execution.arrow.fallback.enabled`.

  - Since Spark 2.4, writing an empty dataframe to a directory launches at least one write task, even if physically the dataframe has no partition. This introduces a small behavior change that for self-describing file formats like Parquet and Orc, Spark creates a metadata-only file in the target directory when writing a 0-partition dataframe, so that schema inference can still work if users read that directory later. The new behavior is more reasonable and more consistent regarding writing empty dataframe.

  - Since Spark 2.4, expression IDs in UDF arguments do not appear in column names. For example, a column name in Spark 2.4 is not `UDF:f(col0 AS colA#28)` but ``UDF:f(col0 AS `colA`)``.

  - Since Spark 2.4, writing a dataframe with an empty or nested empty schema using any file formats (parquet, orc, json, text, csv etc.) is not allowed. An exception is thrown when attempting to write dataframes with empty schema.

  - Since Spark 2.4, Spark compares a DATE type with a TIMESTAMP type after promotes both sides to TIMESTAMP. To set `false` to `spark.sql.legacy.compareDateTimestampInTimestamp` restores the previous behavior. This option will be removed in Spark 3.0.

  - Since Spark 2.4, creating a managed table with nonempty location is not allowed. An exception is thrown when attempting to create a managed table with nonempty location. To set `true` to `spark.sql.legacy.allowCreatingManagedTableUsingNonemptyLocation` restores the previous behavior. This option will be removed in Spark 3.0.

  - Since Spark 2.4, renaming a managed table to existing location is not allowed. An exception is thrown when attempting to rename a managed table to existing location.

  - Since Spark 2.4, the type coercion rules can automatically promote the argument types of the variadic SQL functions (e.g., IN/COALESCE) to the widest common type, no matter how the input arguments order. In prior Spark versions, the promotion could fail in some specific orders (e.g., TimestampType, IntegerType and StringType) and throw an exception.

  - Since Spark 2.4, Spark has enabled non-cascading SQL cache invalidation in addition to the traditional cache invalidation mechanism. The non-cascading cache invalidation mechanism allows users to remove a cache without impacting its dependent caches. This new cache invalidation mechanism is used in scenarios where the data of the cache to be removed is still valid, e.g., calling unpersist() on a Dataset, or dropping a temporary view. This allows users to free up memory and keep the desired caches valid at the same time.

  - In version 2.3 and earlier, Spark converts Parquet Hive tables by default but ignores table properties like `TBLPROPERTIES (parquet.compression 'NONE')`. This happens for ORC Hive table properties like `TBLPROPERTIES (orc.compress 'NONE')` in case of `spark.sql.hive.convertMetastoreOrc=true`, too. Since Spark 2.4, Spark respects Parquet/ORC specific table properties while converting Parquet/ORC Hive tables. As an example, `CREATE TABLE t(id int) STORED AS PARQUET TBLPROPERTIES (parquet.compression 'NONE')` would generate Snappy parquet files during insertion in Spark 2.3, and in Spark 2.4, the result would be uncompressed parquet files.

  - Since Spark 2.0, Spark converts Parquet Hive tables by default for better performance. Since Spark 2.4, Spark converts ORC Hive tables by default, too. It means Spark uses its own ORC support by default instead of Hive SerDe. As an example, `CREATE TABLE t(id int) STORED AS ORC` would be handled with Hive SerDe in Spark 2.3, and in Spark 2.4, it would be converted into Spark's ORC data source table and ORC vectorization would be applied. To set `false` to `spark.sql.hive.convertMetastoreOrc` restores the previous behavior.

  - In version 2.3 and earlier, CSV rows are considered as malformed if at least one column value in the row is malformed. CSV parser dropped such rows in the DROPMALFORMED mode or outputs an error in the FAILFAST mode. Since Spark 2.4, CSV row is considered as malformed only when it contains malformed column values requested from CSV datasource, other values can be ignored. As an example, CSV file contains the "id,name" header and one row "1234". In Spark 2.4, selection of the id column consists of a row with one column value 1234 but in Spark 2.3 and earlier it is empty in the DROPMALFORMED mode. To restore the previous behavior, set `spark.sql.csv.parser.columnPruning.enabled` to `false`.

  - Since Spark 2.4, File listing for compute statistics is done in parallel by default. This can be disabled by setting `spark.sql.statistics.parallelFileListingInStatsComputation.enabled` to `False`.

  - Since Spark 2.4, Metadata files (e.g. Parquet summary files) and temporary files are not counted as data files when calculating table size during Statistics computation.

  - Since Spark 2.4, empty strings are saved as quoted empty strings `""`. In version 2.3 and earlier, empty strings are equal to `null` values and do not reflect to any characters in saved CSV files. For example, the row of `"a", null, "", 1` was written as `a,,,1`. Since Spark 2.4, the same row is saved as `a,,"",1`. To restore the previous behavior, set the CSV option `emptyValue` to empty (not quoted) string.

  - Since Spark 2.4, The LOAD DATA command supports wildcard `?` and `*`, which match any one character, and zero or more characters, respectively. Example: `LOAD DATA INPATH '/tmp/folder*/'` or `LOAD DATA INPATH '/tmp/part-?'`. Special Characters like `space` also now work in paths. Example: `LOAD DATA INPATH '/tmp/folder name/'`.

  - In Spark version 2.3 and earlier, HAVING without GROUP BY is treated as WHERE. This means, `SELECT 1 FROM range(10) HAVING true` is executed as `SELECT 1 FROM range(10) WHERE true`  and returns 10 rows. This violates SQL standard, and has been fixed in Spark 2.4. Since Spark 2.4, HAVING without GROUP BY is treated as a global aggregate, which means `SELECT 1 FROM range(10) HAVING true` will return only one row. To restore the previous behavior, set `spark.sql.legacy.parser.havingWithoutGroupByAsWhere` to `true`.

## Upgrading From Spark SQL 2.3.0 to 2.3.1 and above

  - As of version 2.3.1 Arrow functionality, including `pandas_udf` and `toPandas()`/`createDataFrame()` with `spark.sql.execution.arrow.enabled` set to `True`, has been marked as experimental. These are still evolving and not currently recommended for use in production.

## Upgrading From Spark SQL 2.2 to 2.3

  - Since Spark 2.3, the queries from raw JSON/CSV files are disallowed when the referenced columns only include the internal corrupt record column (named `_corrupt_record` by default). For example, `spark.read.schema(schema).json(file).filter($"_corrupt_record".isNotNull).count()` and `spark.read.schema(schema).json(file).select("_corrupt_record").show()`. Instead, you can cache or save the parsed results and then send the same query. For example, `val df = spark.read.schema(schema).json(file).cache()` and then `df.filter($"_corrupt_record".isNotNull).count()`.

  - The `percentile_approx` function previously accepted numeric type input and output double type results. Now it supports date type, timestamp type and numeric types as input types. The result type is also changed to be the same as the input type, which is more reasonable for percentiles.

  - Since Spark 2.3, the Join/Filter's deterministic predicates that are after the first non-deterministic predicates are also pushed down/through the child operators, if possible. In prior Spark versions, these filters are not eligible for predicate pushdown.

  - Partition column inference previously found incorrect common type for different inferred types, for example, previously it ended up with double type as the common type for double type and date type. Now it finds the correct common type for such conflicts. The conflict resolution follows the table below:
    <table class="table">
      <tr>
        <th>
          <b>InputA \ InputB</b>
        </th>
        <th>
          <b>NullType</b>
        </th>
        <th>
          <b>IntegerType</b>
        </th>
        <th>
          <b>LongType</b>
        </th>
        <th>
          <b>DecimalType(38,0)*</b>
        </th>
        <th>
          <b>DoubleType</b>
        </th>
        <th>
          <b>DateType</b>
        </th>
        <th>
          <b>TimestampType</b>
        </th>
        <th>
          <b>StringType</b>
        </th>
      </tr>
      <tr>
        <td>
          <b>NullType</b>
        </td>
        <td>NullType</td>
        <td>IntegerType</td>
        <td>LongType</td>
        <td>DecimalType(38,0)</td>
        <td>DoubleType</td>
        <td>DateType</td>
        <td>TimestampType</td>
        <td>StringType</td>
      </tr>
      <tr>
        <td>
          <b>IntegerType</b>
        </td>
        <td>IntegerType</td>
        <td>IntegerType</td>
        <td>LongType</td>
        <td>DecimalType(38,0)</td>
        <td>DoubleType</td>
        <td>StringType</td>
        <td>StringType</td>
        <td>StringType</td>
      </tr>
      <tr>
        <td>
          <b>LongType</b>
        </td>
        <td>LongType</td>
        <td>LongType</td>
        <td>LongType</td>
        <td>DecimalType(38,0)</td>
        <td>StringType</td>
        <td>StringType</td>
        <td>StringType</td>
        <td>StringType</td>
      </tr>
      <tr>
        <td>
          <b>DecimalType(38,0)*</b>
        </td>
        <td>DecimalType(38,0)</td>
        <td>DecimalType(38,0)</td>
        <td>DecimalType(38,0)</td>
        <td>DecimalType(38,0)</td>
        <td>StringType</td>
        <td>StringType</td>
        <td>StringType</td>
        <td>StringType</td>
      </tr>
      <tr>
        <td>
          <b>DoubleType</b>
        </td>
        <td>DoubleType</td>
        <td>DoubleType</td>
        <td>StringType</td>
        <td>StringType</td>
        <td>DoubleType</td>
        <td>StringType</td>
        <td>StringType</td>
        <td>StringType</td>
      </tr>
      <tr>
        <td>
          <b>DateType</b>
        </td>
        <td>DateType</td>
        <td>StringType</td>
        <td>StringType</td>
        <td>StringType</td>
        <td>StringType</td>
        <td>DateType</td>
        <td>TimestampType</td>
        <td>StringType</td>
      </tr>
      <tr>
        <td>
          <b>TimestampType</b>
        </td>
        <td>TimestampType</td>
        <td>StringType</td>
        <td>StringType</td>
        <td>StringType</td>
        <td>StringType</td>
        <td>TimestampType</td>
        <td>TimestampType</td>
        <td>StringType</td>
      </tr>
      <tr>
        <td>
          <b>StringType</b>
        </td>
        <td>StringType</td>
        <td>StringType</td>
        <td>StringType</td>
        <td>StringType</td>
        <td>StringType</td>
        <td>StringType</td>
        <td>StringType</td>
        <td>StringType</td>
      </tr>
    </table>

    Note that, for <b>DecimalType(38,0)*</b>, the table above intentionally does not cover all other combinations of scales and precisions because currently we only infer decimal type like `BigInteger`/`BigInt`. For example, 1.1 is inferred as double type.

  - In PySpark, now we need Pandas 0.19.2 or upper if you want to use Pandas related functionalities, such as `toPandas`, `createDataFrame` from Pandas DataFrame, etc.

  - In PySpark, the behavior of timestamp values for Pandas related functionalities was changed to respect session timezone. If you want to use the old behavior, you need to set a configuration `spark.sql.execution.pandas.respectSessionTimeZone` to `False`. See [SPARK-22395](https://issues.apache.org/jira/browse/SPARK-22395) for details.

  - In PySpark, `na.fill()` or `fillna` also accepts boolean and replaces nulls with booleans. In prior Spark versions, PySpark just ignores it and returns the original Dataset/DataFrame.

  - Since Spark 2.3, when either broadcast hash join or broadcast nested loop join is applicable, we prefer to broadcasting the table that is explicitly specified in a broadcast hint. For details, see the section [Broadcast Hint](sql-performance-tuning.html#broadcast-hint-for-sql-queries) and [SPARK-22489](https://issues.apache.org/jira/browse/SPARK-22489).

  - Since Spark 2.3, when all inputs are binary, `functions.concat()` returns an output as binary. Otherwise, it returns as a string. Until Spark 2.3, it always returns as a string despite of input types. To keep the old behavior, set `spark.sql.function.concatBinaryAsString` to `true`.

  - Since Spark 2.3, when all inputs are binary, SQL `elt()` returns an output as binary. Otherwise, it returns as a string. Until Spark 2.3, it always returns as a string despite of input types. To keep the old behavior, set `spark.sql.function.eltOutputAsString` to `true`.

 - Since Spark 2.3, by default arithmetic operations between decimals return a rounded value if an exact representation is not possible (instead of returning NULL). This is compliant with SQL ANSI 2011 specification and Hive's new behavior introduced in Hive 2.2 (HIVE-15331). This involves the following changes

    - The rules to determine the result type of an arithmetic operation have been updated. In particular, if the precision / scale needed are out of the range of available values, the scale is reduced up to 6, in order to prevent the truncation of the integer part of the decimals. All the arithmetic operations are affected by the change, ie. addition (`+`), subtraction (`-`), multiplication (`*`), division (`/`), remainder (`%`) and positive module (`pmod`).

    - Literal values used in SQL operations are converted to DECIMAL with the exact precision and scale needed by them.

    - The configuration `spark.sql.decimalOperations.allowPrecisionLoss` has been introduced. It defaults to `true`, which means the new behavior described here; if set to `false`, Spark uses previous rules, ie. it doesn't adjust the needed scale to represent the values and it returns NULL if an exact representation of the value is not possible.

  - In PySpark, `df.replace` does not allow to omit `value` when `to_replace` is not a dictionary. Previously, `value` could be omitted in the other cases and had `None` by default, which is counterintuitive and error-prone.

  - Un-aliased subquery's semantic has not been well defined with confusing behaviors. Since Spark 2.3, we invalidate such confusing cases, for example: `SELECT v.i from (SELECT i FROM v)`, Spark will throw an analysis exception in this case because users should not be able to use the qualifier inside a subquery. See [SPARK-20690](https://issues.apache.org/jira/browse/SPARK-20690) and [SPARK-21335](https://issues.apache.org/jira/browse/SPARK-21335) for more details.

  - When creating a `SparkSession` with `SparkSession.builder.getOrCreate()`, if there is an existing `SparkContext`, the builder was trying to update the `SparkConf` of the existing `SparkContext` with configurations specified to the builder, but the `SparkContext` is shared by all `SparkSession`s, so we should not update them. Since 2.3, the builder comes to not update the configurations. If you want to update them, you need to update them prior to creating a `SparkSession`.

## Upgrading From Spark SQL 2.1 to 2.2

  - Spark 2.1.1 introduced a new configuration key: `spark.sql.hive.caseSensitiveInferenceMode`. It had a default setting of `NEVER_INFER`, which kept behavior identical to 2.1.0. However, Spark 2.2.0 changes this setting's default value to `INFER_AND_SAVE` to restore compatibility with reading Hive metastore tables whose underlying file schema have mixed-case column names. With the `INFER_AND_SAVE` configuration value, on first access Spark will perform schema inference on any Hive metastore table for which it has not already saved an inferred schema. Note that schema inference can be a very time-consuming operation for tables with thousands of partitions. If compatibility with mixed-case column names is not a concern, you can safely set `spark.sql.hive.caseSensitiveInferenceMode` to `NEVER_INFER` to avoid the initial overhead of schema inference. Note that with the new default `INFER_AND_SAVE` setting, the results of the schema inference are saved as a metastore key for future use. Therefore, the initial schema inference occurs only at a table's first access.

  - Since Spark 2.2.1 and 2.3.0, the schema is always inferred at runtime when the data source tables have the columns that exist in both partition schema and data schema. The inferred schema does not have the partitioned columns. When reading the table, Spark respects the partition values of these overlapping columns instead of the values stored in the data source files. In 2.2.0 and 2.1.x release, the inferred schema is partitioned but the data of the table is invisible to users (i.e., the result set is empty).

  - Since Spark 2.2, view definitions are stored in a different way from prior versions. This may cause Spark unable to read views created by prior versions. In such cases, you need to recreate the views using `ALTER VIEW AS` or `CREATE OR REPLACE VIEW AS` with newer Spark versions.

## Upgrading From Spark SQL 2.0 to 2.1

 - Datasource tables now store partition metadata in the Hive metastore. This means that Hive DDLs such as `ALTER TABLE PARTITION ... SET LOCATION` are now available for tables created with the Datasource API.

    - Legacy datasource tables can be migrated to this format via the `MSCK REPAIR TABLE` command. Migrating legacy tables is recommended to take advantage of Hive DDL support and improved planning performance.

    - To determine if a table has been migrated, look for the `PartitionProvider: Catalog` attribute when issuing `DESCRIBE FORMATTED` on the table.
 - Changes to `INSERT OVERWRITE TABLE ... PARTITION ...` behavior for Datasource tables.

    - In prior Spark versions `INSERT OVERWRITE` overwrote the entire Datasource table, even when given a partition specification. Now only partitions matching the specification are overwritten.

    - Note that this still differs from the behavior of Hive tables, which is to overwrite only partitions overlapping with newly inserted data.

## Upgrading From Spark SQL 1.6 to 2.0

 - `SparkSession` is now the new entry point of Spark that replaces the old `SQLContext` and

   `HiveContext`. Note that the old SQLContext and HiveContext are kept for backward compatibility. A new `catalog` interface is accessible from `SparkSession` - existing API on databases and tables access such as `listTables`, `createExternalTable`, `dropTempView`, `cacheTable` are moved here.

 - Dataset API and DataFrame API are unified. In Scala, `DataFrame` becomes a type alias for
   `Dataset[Row]`, while Java API users must replace `DataFrame` with `Dataset<Row>`. Both the typed
   transformations (e.g., `map`, `filter`, and `groupByKey`) and untyped transformations (e.g.,
   `select` and `groupBy`) are available on the Dataset class. Since compile-time type-safety in
   Python and R is not a language feature, the concept of Dataset does not apply to these languages’
   APIs. Instead, `DataFrame` remains the primary programming abstraction, which is analogous to the
   single-node data frame notion in these languages.

 - Dataset and DataFrame API `unionAll` has been deprecated and replaced by `union`

 - Dataset and DataFrame API `explode` has been deprecated, alternatively, use `functions.explode()` with `select` or `flatMap`

 - Dataset and DataFrame API `registerTempTable` has been deprecated and replaced by `createOrReplaceTempView`

 - Changes to `CREATE TABLE ... LOCATION` behavior for Hive tables.

    - From Spark 2.0, `CREATE TABLE ... LOCATION` is equivalent to `CREATE EXTERNAL TABLE ... LOCATION`
      in order to prevent accidental dropping the existing data in the user-provided locations.
      That means, a Hive table created in Spark SQL with the user-specified location is always a Hive external table.
      Dropping external tables will not remove the data. Users are not allowed to specify the location for Hive managed tables.
      Note that this is different from the Hive behavior.

    - As a result, `DROP TABLE` statements on those tables will not remove the data.

 - `spark.sql.parquet.cacheMetadata` is no longer used.
   See [SPARK-13664](https://issues.apache.org/jira/browse/SPARK-13664) for details.

## Upgrading From Spark SQL 1.5 to 1.6

 - From Spark 1.6, by default, the Thrift server runs in multi-session mode. Which means each JDBC/ODBC
   connection owns a copy of their own SQL configuration and temporary function registry. Cached
   tables are still shared though. If you prefer to run the Thrift server in the old single-session
   mode, please set option `spark.sql.hive.thriftServer.singleSession` to `true`. You may either add
   this option to `spark-defaults.conf`, or pass it to `start-thriftserver.sh` via `--conf`:

   {% highlight bash %}
   ./sbin/start-thriftserver.sh \
     --conf spark.sql.hive.thriftServer.singleSession=true \
     ...
   {% endhighlight %}

 - Since 1.6.1, withColumn method in sparkR supports adding a new column to or replacing existing columns
   of the same name of a DataFrame.

 - From Spark 1.6, LongType casts to TimestampType expect seconds instead of microseconds. This
   change was made to match the behavior of Hive 1.2 for more consistent type casting to TimestampType
   from numeric types. See [SPARK-11724](https://issues.apache.org/jira/browse/SPARK-11724) for
   details.

## Upgrading From Spark SQL 1.4 to 1.5

 - Optimized execution using manually managed memory (Tungsten) is now enabled by default, along with
   code generation for expression evaluation. These features can both be disabled by setting
   `spark.sql.tungsten.enabled` to `false`.

 - Parquet schema merging is no longer enabled by default. It can be re-enabled by setting
   `spark.sql.parquet.mergeSchema` to `true`.

 - Resolution of strings to columns in python now supports using dots (`.`) to qualify the column or
   access nested values. For example `df['table.column.nestedField']`. However, this means that if
   your column name contains any dots you must now escape them using backticks (e.g., ``table.`column.with.dots`.nested``).

 - In-memory columnar storage partition pruning is on by default. It can be disabled by setting
   `spark.sql.inMemoryColumnarStorage.partitionPruning` to `false`.

 - Unlimited precision decimal columns are no longer supported, instead Spark SQL enforces a maximum
   precision of 38. When inferring schema from `BigDecimal` objects, a precision of (38, 18) is now
   used. When no precision is specified in DDL then the default remains `Decimal(10, 0)`.

 - Timestamps are now stored at a precision of 1us, rather than 1ns

 - In the `sql` dialect, floating point numbers are now parsed as decimal. HiveQL parsing remains
   unchanged.

 - The canonical name of SQL/DataFrame functions are now lower case (e.g., sum vs SUM).

 - JSON data source will not automatically load new files that are created by other applications
   (i.e. files that are not inserted to the dataset through Spark SQL).
   For a JSON persistent table (i.e. the metadata of the table is stored in Hive Metastore),
   users can use `REFRESH TABLE` SQL command or `HiveContext`'s `refreshTable` method
   to include those new files to the table. For a DataFrame representing a JSON dataset, users need to recreate
   the DataFrame and the new DataFrame will include new files.

 - DataFrame.withColumn method in pySpark supports adding a new column or replacing existing columns of the same name.

## Upgrading from Spark SQL 1.3 to 1.4

#### DataFrame data reader/writer interface

Based on user feedback, we created a new, more fluid API for reading data in (`SQLContext.read`)
and writing data out (`DataFrame.write`),
and deprecated the old APIs (e.g., `SQLContext.parquetFile`, `SQLContext.jsonFile`).

See the API docs for `SQLContext.read` (
  <a href="api/scala/index.html#org.apache.spark.sql.SQLContext@read:DataFrameReader">Scala</a>,
  <a href="api/java/org/apache/spark/sql/SQLContext.html#read()">Java</a>,
  <a href="api/python/pyspark.sql.html#pyspark.sql.SQLContext.read">Python</a>
) and `DataFrame.write` (
  <a href="api/scala/index.html#org.apache.spark.sql.DataFrame@write:DataFrameWriter">Scala</a>,
  <a href="api/java/org/apache/spark/sql/Dataset.html#write()">Java</a>,
  <a href="api/python/pyspark.sql.html#pyspark.sql.DataFrame.write">Python</a>
) more information.


#### DataFrame.groupBy retains grouping columns

Based on user feedback, we changed the default behavior of `DataFrame.groupBy().agg()` to retain the
grouping columns in the resulting `DataFrame`. To keep the behavior in 1.3, set `spark.sql.retainGroupColumns` to `false`.

<div class="codetabs">
<div data-lang="scala"  markdown="1">
{% highlight scala %}

// In 1.3.x, in order for the grouping column "department" to show up,
// it must be included explicitly as part of the agg function call.
df.groupBy("department").agg($"department", max("age"), sum("expense"))

// In 1.4+, grouping column "department" is included automatically.
df.groupBy("department").agg(max("age"), sum("expense"))

// Revert to 1.3 behavior (not retaining grouping column) by:
sqlContext.setConf("spark.sql.retainGroupColumns", "false")

{% endhighlight %}
</div>

<div data-lang="java"  markdown="1">
{% highlight java %}

// In 1.3.x, in order for the grouping column "department" to show up,
// it must be included explicitly as part of the agg function call.
df.groupBy("department").agg(col("department"), max("age"), sum("expense"));

// In 1.4+, grouping column "department" is included automatically.
df.groupBy("department").agg(max("age"), sum("expense"));

// Revert to 1.3 behavior (not retaining grouping column) by:
sqlContext.setConf("spark.sql.retainGroupColumns", "false");

{% endhighlight %}
</div>

<div data-lang="python"  markdown="1">
{% highlight python %}

import pyspark.sql.functions as func

# In 1.3.x, in order for the grouping column "department" to show up,
# it must be included explicitly as part of the agg function call.
df.groupBy("department").agg(df["department"], func.max("age"), func.sum("expense"))

# In 1.4+, grouping column "department" is included automatically.
df.groupBy("department").agg(func.max("age"), func.sum("expense"))

# Revert to 1.3.x behavior (not retaining grouping column) by:
sqlContext.setConf("spark.sql.retainGroupColumns", "false")

{% endhighlight %}
</div>

</div>


#### Behavior change on DataFrame.withColumn

Prior to 1.4, DataFrame.withColumn() supports adding a column only. The column will always be added
as a new column with its specified name in the result DataFrame even if there may be any existing
columns of the same name. Since 1.4, DataFrame.withColumn() supports adding a column of a different
name from names of all existing columns or replacing existing columns of the same name.

Note that this change is only for Scala API, not for PySpark and SparkR.


## Upgrading from Spark SQL 1.0-1.2 to 1.3

In Spark 1.3 we removed the "Alpha" label from Spark SQL and as part of this did a cleanup of the
available APIs. From Spark 1.3 onwards, Spark SQL will provide binary compatibility with other
releases in the 1.X series. This compatibility guarantee excludes APIs that are explicitly marked
as unstable (i.e., DeveloperAPI or Experimental).

#### Rename of SchemaRDD to DataFrame

The largest change that users will notice when upgrading to Spark SQL 1.3 is that `SchemaRDD` has
been renamed to `DataFrame`. This is primarily because DataFrames no longer inherit from RDD
directly, but instead provide most of the functionality that RDDs provide though their own
implementation. DataFrames can still be converted to RDDs by calling the `.rdd` method.

In Scala, there is a type alias from `SchemaRDD` to `DataFrame` to provide source compatibility for
some use cases. It is still recommended that users update their code to use `DataFrame` instead.
Java and Python users will need to update their code.

#### Unification of the Java and Scala APIs

Prior to Spark 1.3 there were separate Java compatible classes (`JavaSQLContext` and `JavaSchemaRDD`)
that mirrored the Scala API. In Spark 1.3 the Java API and Scala API have been unified. Users
of either language should use `SQLContext` and `DataFrame`. In general these classes try to
use types that are usable from both languages (i.e. `Array` instead of language-specific collections).
In some cases where no common type exists (e.g., for passing in closures or Maps) function overloading
is used instead.

Additionally, the Java specific types API has been removed. Users of both Scala and Java should
use the classes present in `org.apache.spark.sql.types` to describe schema programmatically.


#### Isolation of Implicit Conversions and Removal of dsl Package (Scala-only)

Many of the code examples prior to Spark 1.3 started with `import sqlContext._`, which brought
all of the functions from sqlContext into scope. In Spark 1.3 we have isolated the implicit
conversions for converting `RDD`s into `DataFrame`s into an object inside of the `SQLContext`.
Users should now write `import sqlContext.implicits._`.

Additionally, the implicit conversions now only augment RDDs that are composed of `Product`s (i.e.,
case classes or tuples) with a method `toDF`, instead of applying automatically.

When using function inside of the DSL (now replaced with the `DataFrame` API) users used to import
`org.apache.spark.sql.catalyst.dsl`. Instead the public dataframe functions API should be used:
`import org.apache.spark.sql.functions._`.

#### Removal of the type aliases in org.apache.spark.sql for DataType (Scala-only)

Spark 1.3 removes the type aliases that were present in the base sql package for `DataType`. Users
should instead import the classes in `org.apache.spark.sql.types`

#### UDF Registration Moved to `sqlContext.udf` (Java & Scala)

Functions that are used to register UDFs, either for use in the DataFrame DSL or SQL, have been
moved into the udf object in `SQLContext`.

<div class="codetabs">
<div data-lang="scala"  markdown="1">
{% highlight scala %}

sqlContext.udf.register("strLen", (s: String) => s.length())

{% endhighlight %}
</div>

<div data-lang="java"  markdown="1">
{% highlight java %}

sqlContext.udf().register("strLen", (String s) -> s.length(), DataTypes.IntegerType);

{% endhighlight %}
</div>

</div>

Python UDF registration is unchanged.

#### Python DataTypes No Longer Singletons

When using DataTypes in Python you will need to construct them (i.e. `StringType()`) instead of
referencing a singleton.<|MERGE_RESOLUTION|>--- conflicted
+++ resolved
@@ -27,11 +27,9 @@
 
   - In Spark version 2.4 and earlier, float/double -0.0 is semantically equal to 0.0, but users can still distinguish them via `Dataset.show`, `Dataset.collect` etc. Since Spark 3.0, float/double -0.0 is replaced by 0.0 internally, and users can't distinguish them any more.
 
-<<<<<<< HEAD
+  - In Spark version 2.4 and earlier, users can create a map with duplicated keys via built-in functions like `CreateMap`, `StringToMap`, etc. The behavior of map with duplicated keys is undefined, e.g. map look up respects the duplicated key appears first, `Dataset.collect` only keeps the duplicated key appears last, `MapKeys` returns duplicated keys, etc. Since Spark 3.0, these built-in functions will remove duplicated map keys with last wins policy. Users may still read map values with duplicated keys from data sources which do not enforce it (e.g. Parquet), the behavior will be udefined.
+
   - In Spark version 2.4 and earlier, the `SET` command works without any warnings even if the specified key is for `SparkConf` entries and it has no effect because the command does not update `SparkConf`, but the behavior might confuse users. Since 3.0, the command fails if a `SparkConf` key is used. You can disable such a check by setting `spark.sql.execution.setCommandRejectsSparkConfs` to `false`.
-=======
-  - In Spark version 2.4 and earlier, users can create a map with duplicated keys via built-in functions like `CreateMap`, `StringToMap`, etc. The behavior of map with duplicated keys is undefined, e.g. map look up respects the duplicated key appears first, `Dataset.collect` only keeps the duplicated key appears last, `MapKeys` returns duplicated keys, etc. Since Spark 3.0, these built-in functions will remove duplicated map keys with last wins policy. Users may still read map values with duplicated keys from data sources which do not enforce it (e.g. Parquet), the behavior will be udefined.
->>>>>>> fa0d4bf6
 
 ## Upgrading From Spark SQL 2.3 to 2.4
 
