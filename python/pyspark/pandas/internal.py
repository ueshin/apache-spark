--- conflicted
+++ resolved
@@ -33,18 +33,11 @@
 from pyspark.sql.types import (  # noqa: F401
     BooleanType,
     DataType,
-<<<<<<< HEAD
-    IntegerType,
-    StructField,
-    StructType,
-    LongType,
-=======
     IntegralType,
     LongType,
     StructField,
     StructType,
     StringType,
->>>>>>> 04a8d2cb
 )
 
 # For running doctests and reference resolution in PyCharm.
@@ -53,12 +46,8 @@
 if TYPE_CHECKING:
     # This is required in old Python 3.5 to prevent circular reference.
     from pyspark.pandas.series import Series  # noqa: F401 (SPARK-34943)
-<<<<<<< HEAD
 from pyspark.pandas.spark.utils import as_nullable_spark_type, force_decimal_precision_scale
-=======
-from pyspark.pandas.config import get_option
 from pyspark.pandas.data_type_ops.base import DataTypeOps
->>>>>>> 04a8d2cb
 from pyspark.pandas.typedef import (
     Dtype,
     as_spark_type,
@@ -1180,28 +1169,14 @@
     def arguments_for_restore_index(self) -> Dict:
         """Create arguments for `restore_index`."""
         column_names = []
+        fields = self.index_fields.copy()
         ext_fields = {
             col: field
             for col, field in zip(self.index_spark_column_names, self.index_fields)
             if isinstance(field.dtype, extension_dtypes)
         }
-<<<<<<< HEAD
-        categorical_fields = {
-            col: field
-            for col, field in zip(self.index_spark_column_names, self.index_fields)
-            if isinstance(field.dtype, CategoricalDtype)
-        }
         for spark_column, column_name, field in zip(
             self.data_spark_columns, self.data_spark_column_names, self.data_fields
-=======
-        dtypes = [dtype for dtype in self.index_dtypes]
-        spark_types = [
-            self.spark_frame.select(scol).schema[0].dataType for scol in self.index_spark_columns
-        ]
-
-        for spark_column, column_name, dtype in zip(
-            self.data_spark_columns, self.data_spark_column_names, self.data_dtypes
->>>>>>> 04a8d2cb
         ):
             for index_spark_column_name, index_spark_column in zip(
                 self.index_spark_column_names, self.index_spark_columns
@@ -1211,17 +1186,9 @@
                     break
             else:
                 column_names.append(column_name)
-<<<<<<< HEAD
+                fields.append(field)
                 if isinstance(field.dtype, extension_dtypes):
                     ext_fields[column_name] = field
-                elif isinstance(field.dtype, CategoricalDtype):
-                    categorical_fields[column_name] = field
-=======
-                if isinstance(dtype, extension_dtypes):
-                    ext_dtypes[column_name] = dtype
-                dtypes.append(dtype)
-                spark_types.append(self.spark_frame.select(spark_column).schema[0].dataType)
->>>>>>> 04a8d2cb
 
         return dict(
             index_columns=self.index_spark_column_names,
@@ -1229,14 +1196,8 @@
             data_columns=column_names,
             column_labels=self.column_labels,
             column_label_names=self.column_label_names,
-<<<<<<< HEAD
+            fields=fields,
             ext_fields=ext_fields,
-            categorical_fields=categorical_fields,
-=======
-            ext_dtypes=ext_dtypes,
-            dtypes=dtypes,
-            spark_types=spark_types,
->>>>>>> 04a8d2cb
         )
 
     @staticmethod
@@ -1248,14 +1209,8 @@
         data_columns: List[str],
         column_labels: List[Tuple],
         column_label_names: List[Tuple],
-<<<<<<< HEAD
+        fields: Dict[str, InternalField] = None,
         ext_fields: Dict[str, InternalField] = None,
-        categorical_fields: Dict[str, InternalField] = None,
-=======
-        dtypes: List[Dtype],
-        spark_types: List[DataType],
-        ext_dtypes: Dict[str, Dtype] = None,
->>>>>>> 04a8d2cb
     ) -> pd.DataFrame:
         """
         Restore pandas DataFrame indices using the metadata.
@@ -1266,14 +1221,8 @@
         :param data_columns: the original column names for data columns.
         :param column_labels: the column labels after restored.
         :param column_label_names: the column label names after restored.
-<<<<<<< HEAD
+        :param fields: the fields after restored.
         :param ext_fields: the map from the original column names to extension data fields.
-        :param categorical_fields: the map from the original column names to categorical fields.
-=======
-        :param dtypes: the dtypes after restored.
-        :param spark_types: the spark_types.
-        :param ext_dtypes: the map from the original column names to extension data types.
->>>>>>> 04a8d2cb
         :return: the restored pandas DataFrame
 
         >>> from numpy import dtype
@@ -1285,16 +1234,21 @@
         ...     data_columns=["a", "b", "index"],
         ...     column_labels=[("x",), ("y",), ("z",)],
         ...     column_label_names=[("lv1",)],
-<<<<<<< HEAD
+        ...     fields=[
+        ...         InternalField(
+        ...             dtype=dtype('int64'),
+        ...             struct_field=StructField(name='index', dataType=LongType(), nullable=False),
+        ...         ),
+        ...         InternalField(
+        ...             dtype=dtype('object'),
+        ...             struct_field=StructField(name='a', dataType=StringType(), nullable=False),
+        ...         ),
+        ...         InternalField(
+        ...             dtype=CategoricalDtype(categories=["i", "j", "k"]),
+        ...             struct_field=StructField(name='b', dataType=LongType(), nullable=False),
+        ...         ),
+        ...     ],
         ...     ext_fields=None,
-        ...     categorical_fields={
-        ...         "b": InternalField(dtype=CategoricalDtype(categories=["i", "j", "k"]))
-        ...     }
-=======
-        ...     dtypes=[dtype('int64'), dtype('object'),
-        ...         CategoricalDtype(categories=["i", "j", "k"]), dtype('int64')],
-        ...     spark_types=[LongType(), StringType(), StringType(), LongType()]
->>>>>>> 04a8d2cb
         ... )  # doctest: +NORMALIZE_WHITESPACE
         lv1  x  y   z
         idx
@@ -1305,17 +1259,8 @@
         if ext_fields is not None and len(ext_fields) > 0:
             pdf = pdf.astype({col: field.dtype for col, field in ext_fields.items()}, copy=True)
 
-<<<<<<< HEAD
-        if categorical_fields is not None:
-            for col, field in categorical_fields.items():
-                dtype = field.dtype
-                pdf[col] = pd.Categorical.from_codes(
-                    pdf[col], categories=dtype.categories, ordered=dtype.ordered
-                )
-=======
-        for col, expected_dtype, spark_type in zip(pdf.columns, dtypes, spark_types):
-            pdf[col] = DataTypeOps(expected_dtype, spark_type).restore(pdf[col])
->>>>>>> 04a8d2cb
+        for col, field in zip(pdf.columns, fields):
+            pdf[col] = DataTypeOps(field.dtype, field.spark_type).restore(pdf[col])
 
         append = False
         for index_field in index_columns:
@@ -1355,11 +1300,7 @@
         *,
         index_fields: Optional[List[InternalField]] = None,
         data_columns: Optional[List[str]] = None,
-<<<<<<< HEAD
         data_fields: Optional[List[InternalField]] = None,
-=======
-        data_dtypes: Optional[List[Dtype]] = None,
->>>>>>> 04a8d2cb
     ) -> "InternalFrame":
         """Copy the immutable InternalFrame with the updates by the specified Spark DataFrame.
 
@@ -1515,11 +1456,7 @@
         column_label: Tuple,
         scol: spark.Column,
         *,
-<<<<<<< HEAD
         field: Optional[InternalField] = None,
-=======
-        dtype: Optional[Dtype] = None,
->>>>>>> 04a8d2cb
         keep_order: bool = True,
     ) -> "InternalFrame":
         """
@@ -1567,11 +1504,7 @@
         index_fields: Union[Optional[List[InternalField]], _NoValueType] = _NoValue,
         column_labels: Union[Optional[List[Tuple]], _NoValueType] = _NoValue,
         data_spark_columns: Union[Optional[List[spark.Column]], _NoValueType] = _NoValue,
-<<<<<<< HEAD
         data_fields: Union[Optional[List[InternalField]], _NoValueType] = _NoValue,
-=======
-        data_dtypes: Union[Optional[List[Dtype]], _NoValueType] = _NoValue,
->>>>>>> 04a8d2cb
         column_label_names: Union[Optional[List[Optional[Tuple]]], _NoValueType] = _NoValue,
     ) -> "InternalFrame":
         """
@@ -1683,7 +1616,8 @@
         ...     ("y", "b"): pd.Categorical(["i", "k", "j"], categories=["i", "j", "k"])},
         ...    index=[10, 20, 30])
         >>> prepared, index_columns, index_fields, data_columns, data_fields = (
-        ...     InternalFrame.prepare_pandas_frame(pdf))
+        ...     InternalFrame.prepare_pandas_frame(pdf)
+        ... )
         >>> prepared
            __index_level_0__ (x, a)  (y, b)
         0                 10      a       0
