--- conflicted
+++ resolved
@@ -58,13 +58,7 @@
 import pyspark.sql.connect.proto as pb2
 import pyspark.sql.connect.proto.base_pb2_grpc as grpc_lib
 import pyspark.sql.connect.types as types
-<<<<<<< HEAD
-import pyspark.sql.types
-from pyspark import cloudpickle
 from pyspark.errors.exceptions.connect import (
-=======
-from pyspark.errors import (
->>>>>>> 54b5cf68
     SparkConnectException,
     SparkConnectGrpcException,
     SparkConnectAnalysisException,
