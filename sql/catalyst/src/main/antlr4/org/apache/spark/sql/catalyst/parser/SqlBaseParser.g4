--- conflicted
+++ resolved
@@ -793,19 +793,24 @@
     | TABLE LEFT_PAREN query RIGHT_PAREN
     ;
 
+functionTableNamedArgumentExpression
+    : key=identifier FAT_ARROW table=functionTableSubqueryArgument
+    ;
+
 functionTableReferenceArgument
-    : expression
-    | functionTableSubqueryArgument
+    : functionTableSubqueryArgument
+    | functionTableNamedArgumentExpression
+    ;
+
+functionTableArgument
+    : functionArgument
+    | functionTableReferenceArgument
     ;
 
 functionTable
-<<<<<<< HEAD
     : funcName=functionName LEFT_PAREN
-      (functionTableReferenceArgument (COMMA functionTableReferenceArgument)*)?
+      (functionTableArgument (COMMA functionTableArgument)*)?
       RIGHT_PAREN tableAlias
-=======
-    : funcName=functionName LEFT_PAREN (functionArgument (COMMA functionArgument)*)? RIGHT_PAREN tableAlias
->>>>>>> ab67f461
     ;
 
 tableAlias
