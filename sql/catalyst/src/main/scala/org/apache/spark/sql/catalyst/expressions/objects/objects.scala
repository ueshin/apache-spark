/*
 * Licensed to the Apache Software Foundation (ASF) under one or more
 * contributor license agreements.  See the NOTICE file distributed with
 * this work for additional information regarding copyright ownership.
 * The ASF licenses this file to You under the Apache License, Version 2.0
 * (the "License"); you may not use this file except in compliance with
 * the License.  You may obtain a copy of the License at
 *
 *    http://www.apache.org/licenses/LICENSE-2.0
 *
 * Unless required by applicable law or agreed to in writing, software
 * distributed under the License is distributed on an "AS IS" BASIS,
 * WITHOUT WARRANTIES OR CONDITIONS OF ANY KIND, either express or implied.
 * See the License for the specific language governing permissions and
 * limitations under the License.
 */

package org.apache.spark.sql.catalyst.expressions.objects

import java.lang.reflect.Modifier

import scala.language.existentials
import scala.reflect.ClassTag

import org.apache.spark.{SparkConf, SparkEnv}
import org.apache.spark.serializer._
import org.apache.spark.sql.Row
import org.apache.spark.sql.catalyst.InternalRow
import org.apache.spark.sql.catalyst.encoders.RowEncoder
import org.apache.spark.sql.catalyst.expressions._
import org.apache.spark.sql.catalyst.expressions.codegen.{CodegenContext, ExprCode}
import org.apache.spark.sql.catalyst.util.{ArrayBasedMapData, GenericArrayData}
import org.apache.spark.sql.types._

/**
 * Invokes a static function, returning the result.  By default, any of the arguments being null
 * will result in returning null instead of calling the function.
 *
 * @param staticObject The target of the static call.  This can either be the object itself
 *                     (methods defined on scala objects), or the class object
 *                     (static methods defined in java).
 * @param dataType The expected return type of the function call
 * @param functionName The name of the method to call.
 * @param arguments An optional list of expressions to pass as arguments to the function.
 * @param propagateNull When true, and any of the arguments is null, null will be returned instead
 *                      of calling the function.
 */
case class StaticInvoke(
    staticObject: Class[_],
    dataType: DataType,
    functionName: String,
    arguments: Seq[Expression] = Nil,
    propagateNull: Boolean = true) extends Expression with NonSQLExpression {

  val objectName = staticObject.getName.stripSuffix("$")

  override def nullable: Boolean = true
  override def children: Seq[Expression] = arguments

  override def eval(input: InternalRow): Any =
    throw new UnsupportedOperationException("Only code-generated evaluation is supported.")

  override def doGenCode(ctx: CodegenContext, ev: ExprCode): ExprCode = {
    val javaType = ctx.javaType(dataType)
    val argGen = arguments.map(_.genCode(ctx))
    val argString = argGen.map(_.value).mkString(", ")

    val callFunc = s"$objectName.$functionName($argString)"

    val setIsNull = if (propagateNull && arguments.nonEmpty) {
      s"boolean ${ev.isNull} = ${argGen.map(_.isNull).mkString(" || ")};"
    } else {
      s"boolean ${ev.isNull} = false;"
    }

    // If the function can return null, we do an extra check to make sure our null bit is still set
    // correctly.
    val postNullCheck = if (ctx.defaultValue(dataType) == "null") {
      s"${ev.isNull} = ${ev.value} == null;"
    } else {
      ""
    }

    val code = s"""
      ${argGen.map(_.code).mkString("\n")}
      $setIsNull
      final $javaType ${ev.value} = ${ev.isNull} ? ${ctx.defaultValue(dataType)} : $callFunc;
      $postNullCheck
     """
    ev.copy(code = code)
  }
}

/**
 * Calls the specified function on an object, optionally passing arguments.  If the `targetObject`
 * expression evaluates to null then null will be returned.
 *
 * In some cases, due to erasure, the schema may expect a primitive type when in fact the method
 * is returning java.lang.Object.  In this case, we will generate code that attempts to unbox the
 * value automatically.
 *
 * @param targetObject An expression that will return the object to call the method on.
 * @param functionName The name of the method to call.
 * @param dataType The expected return type of the function.
 * @param arguments An optional list of expressions, whos evaluation will be passed to the function.
 */
case class Invoke(
    targetObject: Expression,
    functionName: String,
    dataType: DataType,
    arguments: Seq[Expression] = Nil,
    propagateNull: Boolean = true) extends Expression with NonSQLExpression {

  override def nullable: Boolean = true
  override def children: Seq[Expression] = targetObject +: arguments

  override def eval(input: InternalRow): Any =
    throw new UnsupportedOperationException("Only code-generated evaluation is supported.")

  @transient lazy val method = targetObject.dataType match {
    case ObjectType(cls) =>
      val m = cls.getMethods.find(_.getName == functionName)
      if (m.isEmpty) {
        sys.error(s"Couldn't find $functionName on $cls")
      } else {
        m
      }
    case _ => None
  }

  override def doGenCode(ctx: CodegenContext, ev: ExprCode): ExprCode = {
    val javaType = ctx.javaType(dataType)
    val obj = targetObject.genCode(ctx)
    val argGen = arguments.map(_.genCode(ctx))
    val argString = argGen.map(_.value).mkString(", ")

    val returnPrimitive = method.isDefined && method.get.getReturnType.isPrimitive
    val needTryCatch = method.isDefined && method.get.getExceptionTypes.nonEmpty

    def getFuncResult(resultVal: String, funcCall: String): String = if (needTryCatch) {
      s"""
        try {
          $resultVal = $funcCall;
        } catch (Exception e) {
          org.apache.spark.unsafe.Platform.throwException(e);
        }
      """
    } else {
      s"$resultVal = $funcCall;"
    }

    val evaluate = if (returnPrimitive) {
      getFuncResult(ev.value, s"${obj.value}.$functionName($argString)")
    } else {
      val funcResult = ctx.freshName("funcResult")
      s"""
        Object $funcResult = null;
        ${getFuncResult(funcResult, s"${obj.value}.$functionName($argString)")}
        if ($funcResult == null) {
          ${ev.isNull} = true;
        } else {
          ${ev.value} = (${ctx.boxedType(javaType)}) $funcResult;
        }
      """
    }

    val setIsNull = if (propagateNull && arguments.nonEmpty) {
      s"boolean ${ev.isNull} = ${obj.isNull} || ${argGen.map(_.isNull).mkString(" || ")};"
    } else {
      s"boolean ${ev.isNull} = ${obj.isNull};"
    }

    // If the function can return null, we do an extra check to make sure our null bit is still set
    // correctly.
    val postNullCheck = if (ctx.defaultValue(dataType) == "null") {
      s"${ev.isNull} = ${ev.value} == null;"
    } else {
      ""
    }
    val code = s"""
      ${obj.code}
      ${argGen.map(_.code).mkString("\n")}
      $setIsNull
      $javaType ${ev.value} = ${ctx.defaultValue(dataType)};
      if (!${ev.isNull}) {
        $evaluate
      }
      $postNullCheck
     """
    ev.copy(code = code)
  }

  override def toString: String = s"$targetObject.$functionName"
}

object NewInstance {
  def apply(
      cls: Class[_],
      arguments: Seq[Expression],
      dataType: DataType,
      propagateNull: Boolean = true): NewInstance =
    new NewInstance(cls, arguments, propagateNull, dataType, None)
}

/**
 * Constructs a new instance of the given class, using the result of evaluating the specified
 * expressions as arguments.
 *
 * @param cls The class to construct.
 * @param arguments A list of expression to use as arguments to the constructor.
 * @param propagateNull When true, if any of the arguments is null, then null will be returned
 *                      instead of trying to construct the object.
 * @param dataType The type of object being constructed, as a Spark SQL datatype.  This allows you
 *                 to manually specify the type when the object in question is a valid internal
 *                 representation (i.e. ArrayData) instead of an object.
 * @param outerPointer If the object being constructed is an inner class, the outerPointer for the
 *                     containing class must be specified. This parameter is defined as an optional
 *                     function, which allows us to get the outer pointer lazily,and it's useful if
 *                     the inner class is defined in REPL.
 */
case class NewInstance(
    cls: Class[_],
    arguments: Seq[Expression],
    propagateNull: Boolean,
    dataType: DataType,
    outerPointer: Option[() => AnyRef]) extends Expression with NonSQLExpression {
  private val className = cls.getName

  override def nullable: Boolean = propagateNull && arguments.exists(_.nullable)

  override def children: Seq[Expression] = arguments

  override lazy val resolved: Boolean = {
    // If the class to construct is an inner class, we need to get its outer pointer, or this
    // expression should be regarded as unresolved.
    // Note that static inner classes (e.g., inner classes within Scala objects) don't need
    // outer pointer registration.
    val needOuterPointer =
      outerPointer.isEmpty && cls.isMemberClass && !Modifier.isStatic(cls.getModifiers)
    childrenResolved && !needOuterPointer
  }

  override def eval(input: InternalRow): Any =
    throw new UnsupportedOperationException("Only code-generated evaluation is supported.")

  override def doGenCode(ctx: CodegenContext, ev: ExprCode): ExprCode = {
    val javaType = ctx.javaType(dataType)
    val argIsNulls = ctx.freshName("argIsNulls")
    ctx.addMutableState("boolean[]", argIsNulls,
      s"$argIsNulls = new boolean[${arguments.size}];")
    val argValues = arguments.zipWithIndex.map { case (e, i) =>
      val argValue = ctx.freshName("argValue")
      ctx.addMutableState(ctx.javaType(e.dataType), argValue, "")
      argValue
    }

    val argCodes = arguments.zipWithIndex.map { case (e, i) =>
      val expr = e.genCode(ctx)
      expr.code + s"""
       $argIsNulls[$i] = ${expr.isNull};
       ${argValues(i)} = ${expr.value};
     """
    }
    val argCode = ctx.splitExpressions(ctx.INPUT_ROW, argCodes)

    val outer = outerPointer.map(func => Literal.fromObject(func()).genCode(ctx))

    var isNull = ev.isNull
    val setIsNull = if (nullable) {
      s"""
       boolean $isNull = false;
       for (int idx = 0; idx < ${arguments.length}; idx++) {
         if ($argIsNulls[idx]) { $isNull = true; break; }
       }
     """
    } else {
      isNull = "false"
      ""
    }

    val constructorCall = outer.map { gen =>
      s"""${gen.value}.new ${cls.getSimpleName}(${argValues.mkString(", ")})"""
    }.getOrElse {
      s"new $className(${argValues.mkString(", ")})"
    }

    val code = s"""
      $argCode
      ${outer.map(_.code).getOrElse("")}
      $setIsNull
      final $javaType ${ev.value} = $isNull ? ${ctx.defaultValue(javaType)} : $constructorCall;
     """
    ev.copy(code = code, isNull = isNull)
  }

  override def toString: String = s"newInstance($cls)"
}

/**
 * Given an expression that returns on object of type `Option[_]`, this expression unwraps the
 * option into the specified Spark SQL datatype.  In the case of `None`, the nullbit is set instead.
 *
 * @param dataType The expected unwrapped option type.
 * @param child An expression that returns an `Option`
 */
case class UnwrapOption(
    dataType: DataType,
    child: Expression) extends UnaryExpression with NonSQLExpression with ExpectsInputTypes {

  override def nullable: Boolean = true

  override def inputTypes: Seq[AbstractDataType] = ObjectType :: Nil

  override def eval(input: InternalRow): Any =
    throw new UnsupportedOperationException("Only code-generated evaluation is supported")

  override def doGenCode(ctx: CodegenContext, ev: ExprCode): ExprCode = {
    val javaType = ctx.javaType(dataType)
    val inputObject = child.genCode(ctx)

    val code = s"""
      ${inputObject.code}

      final boolean ${ev.isNull} = ${inputObject.isNull} || ${inputObject.value}.isEmpty();
      $javaType ${ev.value} = ${ev.isNull} ?
        ${ctx.defaultValue(javaType)} : (${ctx.boxedType(javaType)}) ${inputObject.value}.get();
    """
    ev.copy(code = code)
  }
}

/**
 * Converts the result of evaluating `child` into an option, checking both the isNull bit and
 * (in the case of reference types) equality with null.
 *
 * @param child The expression to evaluate and wrap.
 * @param optType The type of this option.
 */
case class WrapOption(child: Expression, optType: DataType)
  extends UnaryExpression with NonSQLExpression with ExpectsInputTypes {

  override def dataType: DataType = ObjectType(classOf[Option[_]])

  override def nullable: Boolean = true

  override def inputTypes: Seq[AbstractDataType] = optType :: Nil

  override def eval(input: InternalRow): Any =
    throw new UnsupportedOperationException("Only code-generated evaluation is supported")

  override def doGenCode(ctx: CodegenContext, ev: ExprCode): ExprCode = {
    val inputObject = child.genCode(ctx)

    val code = s"""
      ${inputObject.code}

      scala.Option ${ev.value} =
        ${inputObject.isNull} ?
        scala.Option$$.MODULE$$.apply(null) : new scala.Some(${inputObject.value});
    """
    ev.copy(code = code, isNull = "false")
  }
}

/**
 * A place holder for the loop variable used in [[MapObjects]].  This should never be constructed
 * manually, but will instead be passed into the provided lambda function.
 */
case class LambdaVariable(value: String, isNull: String, dataType: DataType) extends LeafExpression
  with Unevaluable with NonSQLExpression {

  override def nullable: Boolean = true

  override def genCode(ctx: CodegenContext): ExprCode = {
    ExprCode(code = "", value = value, isNull = isNull)
  }
}

object MapObjects {
  private val curId = new java.util.concurrent.atomic.AtomicInteger()

  /**
   * Construct an instance of MapObjects case class.
   *
   * @param function The function applied on the collection elements.
   * @param inputData An expression that when evaluated returns a collection object.
   * @param elementType The data type of elements in the collection.
   */
  def apply(
      function: Expression => Expression,
      inputData: Expression,
      elementType: DataType): MapObjects = {
    val loopValue = "MapObjects_loopValue" + curId.getAndIncrement()
    val loopIsNull = "MapObjects_loopIsNull" + curId.getAndIncrement()
    val loopVar = LambdaVariable(loopValue, loopIsNull, elementType)
    MapObjects(loopValue, loopIsNull, elementType, function(loopVar), inputData)
  }
}

/**
 * Applies the given expression to every element of a collection of items, returning the result
 * as an ArrayType.  This is similar to a typical map operation, but where the lambda function
 * is expressed using catalyst expressions.
 *
 * The following collection ObjectTypes are currently supported:
 *   Seq, Array, ArrayData, java.util.List
 *
 * @param loopValue the name of the loop variable that used when iterate the collection, and used
 *                  as input for the `lambdaFunction`
 * @param loopIsNull the nullity of the loop variable that used when iterate the collection, and
 *                   used as input for the `lambdaFunction`
 * @param loopVarDataType the data type of the loop variable that used when iterate the collection,
 *                        and used as input for the `lambdaFunction`
 * @param lambdaFunction A function that take the `loopVar` as input, and used as lambda function
 *                       to handle collection elements.
 * @param inputData An expression that when evaluated returns a collection object.
 */
case class MapObjects private(
    loopValue: String,
    loopIsNull: String,
    loopVarDataType: DataType,
    lambdaFunction: Expression,
    inputData: Expression) extends Expression with NonSQLExpression {

  override def nullable: Boolean = inputData.nullable

  override def children: Seq[Expression] = lambdaFunction :: inputData :: Nil

  override def eval(input: InternalRow): Any =
    throw new UnsupportedOperationException("Only code-generated evaluation is supported")

  override def dataType: DataType =
    ArrayType(lambdaFunction.dataType, containsNull = lambdaFunction.nullable)

  override def doGenCode(ctx: CodegenContext, ev: ExprCode): ExprCode = {
    val elementJavaType = ctx.javaType(loopVarDataType)
    ctx.addMutableState("boolean", loopIsNull, "")
    ctx.addMutableState(elementJavaType, loopValue, "")
    val genInputData = inputData.genCode(ctx)
    val genFunction = lambdaFunction.genCode(ctx)
    val dataLength = ctx.freshName("dataLength")
    val convertedArray = ctx.freshName("convertedArray")
    val loopIndex = ctx.freshName("loopIndex")

    val convertedType = ctx.boxedType(lambdaFunction.dataType)

    // Because of the way Java defines nested arrays, we have to handle the syntax specially.
    // Specifically, we have to insert the [$dataLength] in between the type and any extra nested
    // array declarations (i.e. new String[1][]).
    val arrayConstructor = if (convertedType contains "[]") {
      val rawType = convertedType.takeWhile(_ != '[')
      val arrayPart = convertedType.reverse.takeWhile(c => c == '[' || c == ']').reverse
      s"new $rawType[$dataLength]$arrayPart"
    } else {
      s"new $convertedType[$dataLength]"
    }

    // In RowEncoder, we use `Object` to represent Array or Seq, so we need to determine the type
    // of input collection at runtime for this case.
    val seq = ctx.freshName("seq")
    val array = ctx.freshName("array")
    val determineCollectionType = inputData.dataType match {
      case ObjectType(cls) if cls == classOf[Object] =>
        val seqClass = classOf[Seq[_]].getName
        s"""
          $seqClass $seq = null;
          $elementJavaType[] $array = null;
          if (${genInputData.value}.getClass().isArray()) {
            $array = ($elementJavaType[]) ${genInputData.value};
          } else {
            $seq = ($seqClass) ${genInputData.value};
          }
         """
      case _ => ""
    }

    // The data with PythonUserDefinedType are actually stored with the data type of its sqlType.
    // When we want to apply MapObjects on it, we have to use it.
    val inputDataType = inputData.dataType match {
      case p: PythonUserDefinedType => p.sqlType
      case _ => inputData.dataType
    }

    val (getLength, getLoopVar) = inputDataType match {
      case ObjectType(cls) if classOf[Seq[_]].isAssignableFrom(cls) =>
        s"${genInputData.value}.size()" -> s"${genInputData.value}.apply($loopIndex)"
      case ObjectType(cls) if cls.isArray =>
        s"${genInputData.value}.length" -> s"${genInputData.value}[$loopIndex]"
      case ObjectType(cls) if classOf[java.util.List[_]].isAssignableFrom(cls) =>
        s"${genInputData.value}.size()" -> s"${genInputData.value}.get($loopIndex)"
      case ArrayType(et, _) =>
        s"${genInputData.value}.numElements()" -> ctx.getValue(genInputData.value, et, loopIndex)
      case ObjectType(cls) if cls == classOf[Object] =>
        s"$seq == null ? $array.length : $seq.size()" ->
          s"$seq == null ? $array[$loopIndex] : $seq.apply($loopIndex)"
    }

    // Make a copy of the data if it's unsafe-backed
    def makeCopyIfInstanceOf(clazz: Class[_ <: Any], value: String) =
      s"$value instanceof ${clazz.getSimpleName}? ${value}.copy() : $value"
    val genFunctionValue = lambdaFunction.dataType match {
      case StructType(_) => makeCopyIfInstanceOf(classOf[UnsafeRow], genFunction.value)
      case ArrayType(_, _) => makeCopyIfInstanceOf(classOf[UnsafeArrayData], genFunction.value)
      case MapType(_, _, _) => makeCopyIfInstanceOf(classOf[UnsafeMapData], genFunction.value)
      case _ => genFunction.value
    }

    val loopNullCheck = inputDataType match {
      case _: ArrayType => s"$loopIsNull = ${genInputData.value}.isNullAt($loopIndex);"
      // The element of primitive array will never be null.
      case ObjectType(cls) if cls.isArray && cls.getComponentType.isPrimitive =>
        s"$loopIsNull = false"
      case _ => s"$loopIsNull = $loopValue == null;"
    }

    val setValue = if (lambdaFunction.nullable) {
      s"""
        if (${genFunction.isNull}) {
          $convertedArray[$loopIndex] = null;
        } else {
          $convertedArray[$loopIndex] = ${genFunction.value};
        }
      """
    } else {
      s"$convertedArray[$loopIndex] = ${genFunction.value};"
    }

    val code = s"""
      ${genInputData.code}
      ${ctx.javaType(dataType)} ${ev.value} = ${ctx.defaultValue(dataType)};

      if (!${genInputData.isNull}) {
        $determineCollectionType
        $convertedType[] $convertedArray = null;
        int $dataLength = $getLength;
        $convertedArray = $arrayConstructor;

        int $loopIndex = 0;
        while ($loopIndex < $dataLength) {
          $loopValue = ($elementJavaType) ($getLoopVar);
          $loopNullCheck

          ${genFunction.code}
<<<<<<< HEAD
          $setValue
=======
          if (${genFunction.isNull}) {
            $convertedArray[$loopIndex] = null;
          } else {
            $convertedArray[$loopIndex] = $genFunctionValue;
          }
>>>>>>> 231f9732

          $loopIndex += 1;
        }

        ${ev.value} = new ${classOf[GenericArrayData].getName}($convertedArray);
      }
    """
    ev.copy(code = code, isNull = genInputData.isNull)
  }
}

object ExternalMapToCatalyst {
  private val curId = new java.util.concurrent.atomic.AtomicInteger()

  def apply(
      inputMap: Expression,
      keyType: DataType,
      keyConverter: Expression => Expression,
      valueType: DataType,
      valueConverter: Expression => Expression): ExternalMapToCatalyst = {
    val id = curId.getAndIncrement()
    val keyName = "ExternalMapToCatalyst_key" + id
    val valueName = "ExternalMapToCatalyst_value" + id
    val valueIsNull = "ExternalMapToCatalyst_value_isNull" + id

    ExternalMapToCatalyst(
      keyName,
      keyType,
      keyConverter(LambdaVariable(keyName, "false", keyType)),
      valueName,
      valueIsNull,
      valueType,
      valueConverter(LambdaVariable(valueName, valueIsNull, valueType)),
      inputMap
    )
  }
}

/**
 * Converts a Scala/Java map object into catalyst format, by applying the key/value converter when
 * iterate the map.
 *
 * @param key the name of the map key variable that used when iterate the map, and used as input for
 *            the `keyConverter`
 * @param keyType the data type of the map key variable that used when iterate the map, and used as
 *                input for the `keyConverter`
 * @param keyConverter A function that take the `key` as input, and converts it to catalyst format.
 * @param value the name of the map value variable that used when iterate the map, and used as input
 *              for the `valueConverter`
 * @param valueIsNull the nullability of the map value variable that used when iterate the map, and
 *                    used as input for the `valueConverter`
 * @param valueType the data type of the map value variable that used when iterate the map, and
 *                  used as input for the `valueConverter`
 * @param valueConverter A function that take the `value` as input, and converts it to catalyst
 *                       format.
 * @param child An expression that when evaluated returns the input map object.
 */
case class ExternalMapToCatalyst private(
    key: String,
    keyType: DataType,
    keyConverter: Expression,
    value: String,
    valueIsNull: String,
    valueType: DataType,
    valueConverter: Expression,
    child: Expression)
  extends UnaryExpression with NonSQLExpression {

  override def foldable: Boolean = false

  override def dataType: MapType = MapType(keyConverter.dataType, valueConverter.dataType)

  override def eval(input: InternalRow): Any =
    throw new UnsupportedOperationException("Only code-generated evaluation is supported")

  override protected def doGenCode(ctx: CodegenContext, ev: ExprCode): ExprCode = {
    val inputMap = child.genCode(ctx)
    val genKeyConverter = keyConverter.genCode(ctx)
    val genValueConverter = valueConverter.genCode(ctx)
    val length = ctx.freshName("length")
    val index = ctx.freshName("index")
    val convertedKeys = ctx.freshName("convertedKeys")
    val convertedValues = ctx.freshName("convertedValues")
    val entry = ctx.freshName("entry")
    val entries = ctx.freshName("entries")

    val (defineEntries, defineKeyValue) = child.dataType match {
      case ObjectType(cls) if classOf[java.util.Map[_, _]].isAssignableFrom(cls) =>
        val javaIteratorCls = classOf[java.util.Iterator[_]].getName
        val javaMapEntryCls = classOf[java.util.Map.Entry[_, _]].getName

        val defineEntries =
          s"final $javaIteratorCls $entries = ${inputMap.value}.entrySet().iterator();"

        val defineKeyValue =
          s"""
            final $javaMapEntryCls $entry = ($javaMapEntryCls) $entries.next();
            ${ctx.javaType(keyType)} $key = (${ctx.boxedType(keyType)}) $entry.getKey();
            ${ctx.javaType(valueType)} $value = (${ctx.boxedType(valueType)}) $entry.getValue();
          """

        defineEntries -> defineKeyValue

      case ObjectType(cls) if classOf[scala.collection.Map[_, _]].isAssignableFrom(cls) =>
        val scalaIteratorCls = classOf[Iterator[_]].getName
        val scalaMapEntryCls = classOf[Tuple2[_, _]].getName

        val defineEntries = s"final $scalaIteratorCls $entries = ${inputMap.value}.iterator();"

        val defineKeyValue =
          s"""
            final $scalaMapEntryCls $entry = ($scalaMapEntryCls) $entries.next();
            ${ctx.javaType(keyType)} $key = (${ctx.boxedType(keyType)}) $entry._1();
            ${ctx.javaType(valueType)} $value = (${ctx.boxedType(valueType)}) $entry._2();
          """

        defineEntries -> defineKeyValue
    }

    val valueNullCheck = if (ctx.isPrimitiveType(valueType)) {
      s"boolean $valueIsNull = false;"
    } else {
      s"boolean $valueIsNull = $value == null;"
    }

    val arrayCls = classOf[GenericArrayData].getName
    val mapCls = classOf[ArrayBasedMapData].getName
    val convertedKeyType = ctx.boxedType(keyConverter.dataType)
    val convertedValueType = ctx.boxedType(valueConverter.dataType)
    val code =
      s"""
        ${inputMap.code}
        ${ctx.javaType(dataType)} ${ev.value} = ${ctx.defaultValue(dataType)};
        if (!${inputMap.isNull}) {
          final int $length = ${inputMap.value}.size();
          final Object[] $convertedKeys = new Object[$length];
          final Object[] $convertedValues = new Object[$length];
          int $index = 0;
          $defineEntries
          while($entries.hasNext()) {
            $defineKeyValue
            $valueNullCheck

            ${genKeyConverter.code}
            if (${genKeyConverter.isNull}) {
              throw new RuntimeException("Cannot use null as map key!");
            } else {
              $convertedKeys[$index] = ($convertedKeyType) ${genKeyConverter.value};
            }

            ${genValueConverter.code}
            if (${genValueConverter.isNull}) {
              $convertedValues[$index] = null;
            } else {
              $convertedValues[$index] = ($convertedValueType) ${genValueConverter.value};
            }

            $index++;
          }

          ${ev.value} = new $mapCls(new $arrayCls($convertedKeys), new $arrayCls($convertedValues));
        }
      """
    ev.copy(code = code, isNull = inputMap.isNull)
  }
}

/**
 * Constructs a new external row, using the result of evaluating the specified expressions
 * as content.
 *
 * @param children A list of expression to use as content of the external row.
 */
case class CreateExternalRow(children: Seq[Expression], schema: StructType)
  extends Expression with NonSQLExpression {

  override def dataType: DataType = ObjectType(classOf[Row])

  override def nullable: Boolean = false

  override def eval(input: InternalRow): Any =
    throw new UnsupportedOperationException("Only code-generated evaluation is supported")

  override def doGenCode(ctx: CodegenContext, ev: ExprCode): ExprCode = {
    val rowClass = classOf[GenericRowWithSchema].getName
    val values = ctx.freshName("values")
    ctx.addMutableState("Object[]", values, "")

    val childrenCodes = children.zipWithIndex.map { case (e, i) =>
      val eval = e.genCode(ctx)
      eval.code + s"""
          if (${eval.isNull}) {
            $values[$i] = null;
          } else {
            $values[$i] = ${eval.value};
          }
         """
    }

    val childrenCode = ctx.splitExpressions(ctx.INPUT_ROW, childrenCodes)
    val schemaField = ctx.addReferenceObj("schema", schema)

    val code = s"""
      $values = new Object[${children.size}];
      $childrenCode
      final ${classOf[Row].getName} ${ev.value} = new $rowClass($values, $schemaField);
      """
    ev.copy(code = code, isNull = "false")
  }
}

/**
 * Serializes an input object using a generic serializer (Kryo or Java).
 *
 * @param kryo if true, use Kryo. Otherwise, use Java.
 */
case class EncodeUsingSerializer(child: Expression, kryo: Boolean)
  extends UnaryExpression with NonSQLExpression {

  override def eval(input: InternalRow): Any =
    throw new UnsupportedOperationException("Only code-generated evaluation is supported")

  override protected def doGenCode(ctx: CodegenContext, ev: ExprCode): ExprCode = {
    // Code to initialize the serializer.
    val serializer = ctx.freshName("serializer")
    val (serializerClass, serializerInstanceClass) = {
      if (kryo) {
        (classOf[KryoSerializer].getName, classOf[KryoSerializerInstance].getName)
      } else {
        (classOf[JavaSerializer].getName, classOf[JavaSerializerInstance].getName)
      }
    }
    // try conf from env, otherwise create a new one
    val env = s"${classOf[SparkEnv].getName}.get()"
    val sparkConf = s"new ${classOf[SparkConf].getName}()"
    val serializerInit = s"""
      if ($env == null) {
        $serializer = ($serializerInstanceClass) new $serializerClass($sparkConf).newInstance();
       } else {
         $serializer = ($serializerInstanceClass) new $serializerClass($env.conf()).newInstance();
       }
     """
    ctx.addMutableState(serializerInstanceClass, serializer, serializerInit)

    // Code to serialize.
    val input = child.genCode(ctx)
    val javaType = ctx.javaType(dataType)
    val serialize = s"$serializer.serialize(${input.value}, null).array()"

    val code = s"""
      ${input.code}
      final $javaType ${ev.value} = ${input.isNull} ? ${ctx.defaultValue(javaType)} : $serialize;
     """
    ev.copy(code = code, isNull = input.isNull)
  }

  override def dataType: DataType = BinaryType
}

/**
 * Serializes an input object using a generic serializer (Kryo or Java).  Note that the ClassTag
 * is not an implicit parameter because TreeNode cannot copy implicit parameters.
 *
 * @param kryo if true, use Kryo. Otherwise, use Java.
 */
case class DecodeUsingSerializer[T](child: Expression, tag: ClassTag[T], kryo: Boolean)
  extends UnaryExpression with NonSQLExpression {

  override protected def doGenCode(ctx: CodegenContext, ev: ExprCode): ExprCode = {
    // Code to initialize the serializer.
    val serializer = ctx.freshName("serializer")
    val (serializerClass, serializerInstanceClass) = {
      if (kryo) {
        (classOf[KryoSerializer].getName, classOf[KryoSerializerInstance].getName)
      } else {
        (classOf[JavaSerializer].getName, classOf[JavaSerializerInstance].getName)
      }
    }
    // try conf from env, otherwise create a new one
    val env = s"${classOf[SparkEnv].getName}.get()"
    val sparkConf = s"new ${classOf[SparkConf].getName}()"
    val serializerInit = s"""
      if ($env == null) {
        $serializer = ($serializerInstanceClass) new $serializerClass($sparkConf).newInstance();
       } else {
         $serializer = ($serializerInstanceClass) new $serializerClass($env.conf()).newInstance();
       }
     """
    ctx.addMutableState(serializerInstanceClass, serializer, serializerInit)

    // Code to deserialize.
    val input = child.genCode(ctx)
    val javaType = ctx.javaType(dataType)
    val deserialize =
      s"($javaType) $serializer.deserialize(java.nio.ByteBuffer.wrap(${input.value}), null)"

    val code = s"""
      ${input.code}
      final $javaType ${ev.value} = ${input.isNull} ? ${ctx.defaultValue(javaType)} : $deserialize;
     """
    ev.copy(code = code, isNull = input.isNull)
  }

  override def dataType: DataType = ObjectType(tag.runtimeClass)
}

/**
 * Initialize a Java Bean instance by setting its field values via setters.
 */
case class InitializeJavaBean(beanInstance: Expression, setters: Map[String, Expression])
  extends Expression with NonSQLExpression {

  override def nullable: Boolean = beanInstance.nullable
  override def children: Seq[Expression] = beanInstance +: setters.values.toSeq
  override def dataType: DataType = beanInstance.dataType

  override def eval(input: InternalRow): Any =
    throw new UnsupportedOperationException("Only code-generated evaluation is supported.")

  override def doGenCode(ctx: CodegenContext, ev: ExprCode): ExprCode = {
    val instanceGen = beanInstance.genCode(ctx)

    val initialize = setters.map {
      case (setterMethod, fieldValue) =>
        val fieldGen = fieldValue.genCode(ctx)
        s"""
           ${fieldGen.code}
           ${instanceGen.value}.$setterMethod(${fieldGen.value});
         """
    }

    val code = s"""
      ${instanceGen.code}
      if (!${instanceGen.isNull}) {
        ${initialize.mkString("\n")}
      }
     """
    ev.copy(code = code, isNull = instanceGen.isNull, value = instanceGen.value)
  }
}

/**
 * Asserts that input values of a non-nullable child expression are not null.
 *
 * Note that there are cases where `child.nullable == true`, while we still needs to add this
 * assertion.  Consider a nullable column `s` whose data type is a struct containing a non-nullable
 * `Int` field named `i`.  Expression `s.i` is nullable because `s` can be null.  However, for all
 * non-null `s`, `s.i` can't be null.
 */
case class AssertNotNull(child: Expression, walkedTypePath: Seq[String])
  extends UnaryExpression with NonSQLExpression {

  override def dataType: DataType = child.dataType
  override def foldable: Boolean = false
  override def nullable: Boolean = false

  private val errMsg = "Null value appeared in non-nullable field:" +
    walkedTypePath.mkString("\n", "\n", "\n") +
    "If the schema is inferred from a Scala tuple/case class, or a Java bean, " +
    "please try to use scala.Option[_] or other nullable types " +
    "(e.g. java.lang.Integer instead of int/scala.Int)."

  override def eval(input: InternalRow): Any = {
    val result = child.eval(input)
    if (result == null) {
      throw new RuntimeException(errMsg);
    }
    result
  }

  override protected def doGenCode(ctx: CodegenContext, ev: ExprCode): ExprCode = {
    val childGen = child.genCode(ctx)

    val errMsgField = ctx.addReferenceObj("errMsg", errMsg)

    val code = s"""
      ${childGen.code}

      if (${childGen.isNull}) {
        throw new RuntimeException($errMsgField);
      }
     """
    ev.copy(code = code, isNull = "false", value = childGen.value)
  }
}

/**
 * Returns the value of field at index `index` from the external row `child`.
 * This class can be viewed as [[GetStructField]] for [[Row]]s instead of [[InternalRow]]s.
 *
 * Note that the input row and the field we try to get are both guaranteed to be not null, if they
 * are null, a runtime exception will be thrown.
 */
case class GetExternalRowField(
    child: Expression,
    index: Int,
    fieldName: String) extends UnaryExpression with NonSQLExpression {

  override def nullable: Boolean = false

  override def dataType: DataType = ObjectType(classOf[Object])

  override def eval(input: InternalRow): Any =
    throw new UnsupportedOperationException("Only code-generated evaluation is supported")

  override def doGenCode(ctx: CodegenContext, ev: ExprCode): ExprCode = {
    val row = child.genCode(ctx)
    val code = s"""
      ${row.code}

      if (${row.isNull}) {
        throw new RuntimeException("The input external row cannot be null.");
      }

      if (${row.value}.isNullAt($index)) {
        throw new RuntimeException("The ${index}th field '$fieldName' of input row " +
          "cannot be null.");
      }

      final Object ${ev.value} = ${row.value}.get($index);
     """
    ev.copy(code = code, isNull = "false")
  }
}

/**
 * Validates the actual data type of input expression at runtime.  If it doesn't match the
 * expectation, throw an exception.
 */
case class ValidateExternalType(child: Expression, expected: DataType)
  extends UnaryExpression with NonSQLExpression with ExpectsInputTypes {

  override def inputTypes: Seq[AbstractDataType] = Seq(ObjectType(classOf[Object]))

  override def nullable: Boolean = child.nullable

  override def dataType: DataType = RowEncoder.externalDataTypeForInput(expected)

  override def eval(input: InternalRow): Any =
    throw new UnsupportedOperationException("Only code-generated evaluation is supported")

  override def doGenCode(ctx: CodegenContext, ev: ExprCode): ExprCode = {
    val input = child.genCode(ctx)
    val obj = input.value

    val typeCheck = expected match {
      case _: DecimalType =>
        Seq(classOf[java.math.BigDecimal], classOf[scala.math.BigDecimal], classOf[Decimal])
          .map(cls => s"$obj instanceof ${cls.getName}").mkString(" || ")
      case _: ArrayType =>
        s"$obj instanceof ${classOf[Seq[_]].getName} || $obj.getClass().isArray()"
      case _ =>
        s"$obj instanceof ${ctx.boxedType(dataType)}"
    }

    val code = s"""
      ${input.code}
      ${ctx.javaType(dataType)} ${ev.value} = ${ctx.defaultValue(dataType)};
      if (!${input.isNull}) {
        if ($typeCheck) {
          ${ev.value} = (${ctx.boxedType(dataType)}) $obj;
        } else {
          throw new RuntimeException($obj.getClass().getName() + " is not a valid " +
            "external type for schema of ${expected.simpleString}");
        }
      }

    """
    ev.copy(code = code, isNull = input.isNull)
  }
}<|MERGE_RESOLUTION|>--- conflicted
+++ resolved
@@ -518,11 +518,11 @@
         if (${genFunction.isNull}) {
           $convertedArray[$loopIndex] = null;
         } else {
-          $convertedArray[$loopIndex] = ${genFunction.value};
+          $convertedArray[$loopIndex] = $genFunctionValue;
         }
       """
     } else {
-      s"$convertedArray[$loopIndex] = ${genFunction.value};"
+      s"$convertedArray[$loopIndex] = $genFunctionValue;"
     }
 
     val code = s"""
@@ -541,15 +541,7 @@
           $loopNullCheck
 
           ${genFunction.code}
-<<<<<<< HEAD
           $setValue
-=======
-          if (${genFunction.isNull}) {
-            $convertedArray[$loopIndex] = null;
-          } else {
-            $convertedArray[$loopIndex] = $genFunctionValue;
-          }
->>>>>>> 231f9732
 
           $loopIndex += 1;
         }
