--- conflicted
+++ resolved
@@ -102,17 +102,12 @@
             LocalRelation(partAttrs, partitionData.map(_.values))
 
           case relation: CatalogRelation =>
-<<<<<<< HEAD
-            val partAttrs = getPartitionAttrs(relation.catalogTable.partitionColumnNames, relation)
+            val partAttrs = getPartitionAttrs(relation.tableMeta.partitionColumnNames, relation)
             val caseInsensitiveProperties =
-              CaseInsensitiveMap(relation.catalogTable.storage.properties)
+              CaseInsensitiveMap(relation.tableMeta.storage.properties)
             val timeZoneId = caseInsensitiveProperties.get("timeZone")
               .getOrElse(conf.sessionLocalTimeZone)
-            val partitionData = catalog.listPartitions(relation.catalogTable.identifier).map { p =>
-=======
-            val partAttrs = getPartitionAttrs(relation.tableMeta.partitionColumnNames, relation)
             val partitionData = catalog.listPartitions(relation.tableMeta.identifier).map { p =>
->>>>>>> 0fe8020f
               InternalRow.fromSeq(partAttrs.map { attr =>
                 Cast(Literal(p.spec(attr.name)), attr.dataType, Option(timeZoneId)).eval()
               })
