/*
 * Licensed to the Apache Software Foundation (ASF) under one or more
 * contributor license agreements.  See the NOTICE file distributed with
 * this work for additional information regarding copyright ownership.
 * The ASF licenses this file to You under the Apache License, Version 2.0
 * (the "License"); you may not use this file except in compliance with
 * the License.  You may obtain a copy of the License at
 *
 *    http://www.apache.org/licenses/LICENSE-2.0
 *
 * Unless required by applicable law or agreed to in writing, software
 * distributed under the License is distributed on an "AS IS" BASIS,
 * WITHOUT WARRANTIES OR CONDITIONS OF ANY KIND, either express or implied.
 * See the License for the specific language governing permissions and
 * limitations under the License.
 */

package org.apache.spark.sql.internal

import java.util.{NoSuchElementException, Properties, TimeZone}
import java.util.concurrent.TimeUnit

import scala.collection.JavaConverters._
import scala.collection.immutable

import org.apache.hadoop.fs.Path
import org.apache.parquet.hadoop.ParquetOutputCommitter

import org.apache.spark.internal.Logging
import org.apache.spark.internal.config._
import org.apache.spark.network.util.ByteUnit
import org.apache.spark.sql.catalyst.CatalystConf
import org.apache.spark.sql.execution.datasources.SQLHadoopMapReduceCommitProtocol
import org.apache.spark.sql.execution.streaming.ManifestFileCommitProtocol
import org.apache.spark.util.Utils

////////////////////////////////////////////////////////////////////////////////////////////////////
// This file defines the configuration options for Spark SQL.
////////////////////////////////////////////////////////////////////////////////////////////////////


object SQLConf {

  private val sqlConfEntries = java.util.Collections.synchronizedMap(
    new java.util.HashMap[String, ConfigEntry[_]]())

  private[sql] def register(entry: ConfigEntry[_]): Unit = sqlConfEntries.synchronized {
    require(!sqlConfEntries.containsKey(entry.key),
      s"Duplicate SQLConfigEntry. ${entry.key} has been registered")
    sqlConfEntries.put(entry.key, entry)
  }

  private[sql] object SQLConfigBuilder {

    def apply(key: String): ConfigBuilder = new ConfigBuilder(key).onCreate(register)

  }

  val OPTIMIZER_MAX_ITERATIONS = SQLConfigBuilder("spark.sql.optimizer.maxIterations")
    .internal()
    .doc("The max number of iterations the optimizer and analyzer runs.")
    .intConf
    .createWithDefault(100)

  val OPTIMIZER_INSET_CONVERSION_THRESHOLD =
    SQLConfigBuilder("spark.sql.optimizer.inSetConversionThreshold")
      .internal()
      .doc("The threshold of set size for InSet conversion.")
      .intConf
      .createWithDefault(10)

  val COMPRESS_CACHED = SQLConfigBuilder("spark.sql.inMemoryColumnarStorage.compressed")
    .internal()
    .doc("When set to true Spark SQL will automatically select a compression codec for each " +
      "column based on statistics of the data.")
    .booleanConf
    .createWithDefault(true)

  val COLUMN_BATCH_SIZE = SQLConfigBuilder("spark.sql.inMemoryColumnarStorage.batchSize")
    .internal()
    .doc("Controls the size of batches for columnar caching.  Larger batch sizes can improve " +
      "memory utilization and compression, but risk OOMs when caching data.")
    .intConf
    .createWithDefault(10000)

  val IN_MEMORY_PARTITION_PRUNING =
    SQLConfigBuilder("spark.sql.inMemoryColumnarStorage.partitionPruning")
      .internal()
      .doc("When true, enable partition pruning for in-memory columnar tables.")
      .booleanConf
      .createWithDefault(true)

  val PREFER_SORTMERGEJOIN = SQLConfigBuilder("spark.sql.join.preferSortMergeJoin")
    .internal()
    .doc("When true, prefer sort merge join over shuffle hash join.")
    .booleanConf
    .createWithDefault(true)

  val RADIX_SORT_ENABLED = SQLConfigBuilder("spark.sql.sort.enableRadixSort")
    .internal()
    .doc("When true, enable use of radix sort when possible. Radix sort is much faster but " +
      "requires additional memory to be reserved up-front. The memory overhead may be " +
      "significant when sorting very small rows (up to 50% more in this case).")
    .booleanConf
    .createWithDefault(true)

  val AUTO_BROADCASTJOIN_THRESHOLD = SQLConfigBuilder("spark.sql.autoBroadcastJoinThreshold")
    .doc("Configures the maximum size in bytes for a table that will be broadcast to all worker " +
      "nodes when performing a join.  By setting this value to -1 broadcasting can be disabled. " +
      "Note that currently statistics are only supported for Hive Metastore tables where the " +
      "command <code>ANALYZE TABLE &lt;tableName&gt; COMPUTE STATISTICS noscan</code> has been " +
      "run, and file-based data source tables where the statistics are computed directly on " +
      "the files of data.")
    .longConf
    .createWithDefault(10L * 1024 * 1024)

  val LIMIT_SCALE_UP_FACTOR = SQLConfigBuilder("spark.sql.limit.scaleUpFactor")
    .internal()
    .doc("Minimal increase rate in number of partitions between attempts when executing a take " +
      "on a query. Higher values lead to more partitions read. Lower values might lead to " +
      "longer execution times as more jobs will be run")
    .intConf
    .createWithDefault(4)

  val ENABLE_FALL_BACK_TO_HDFS_FOR_STATS =
    SQLConfigBuilder("spark.sql.statistics.fallBackToHdfs")
    .doc("If the table statistics are not available from table metadata enable fall back to hdfs." +
      " This is useful in determining if a table is small enough to use auto broadcast joins.")
    .booleanConf
    .createWithDefault(false)

  val DEFAULT_SIZE_IN_BYTES = SQLConfigBuilder("spark.sql.defaultSizeInBytes")
    .internal()
    .doc("The default table size used in query planning. By default, it is set to Long.MaxValue " +
      "which is larger than `spark.sql.autoBroadcastJoinThreshold` to be more conservative. " +
      "That is to say by default the optimizer will not choose to broadcast a table unless it " +
      "knows for sure its size is small enough.")
    .longConf
    .createWithDefault(Long.MaxValue)

  val SHUFFLE_PARTITIONS = SQLConfigBuilder("spark.sql.shuffle.partitions")
    .doc("The default number of partitions to use when shuffling data for joins or aggregations.")
    .intConf
    .createWithDefault(200)

  val SHUFFLE_TARGET_POSTSHUFFLE_INPUT_SIZE =
    SQLConfigBuilder("spark.sql.adaptive.shuffle.targetPostShuffleInputSize")
      .doc("The target post-shuffle input size in bytes of a task.")
      .bytesConf(ByteUnit.BYTE)
      .createWithDefault(64 * 1024 * 1024)

  val ADAPTIVE_EXECUTION_ENABLED = SQLConfigBuilder("spark.sql.adaptive.enabled")
    .doc("When true, enable adaptive query execution.")
    .booleanConf
    .createWithDefault(false)

  val SHUFFLE_MIN_NUM_POSTSHUFFLE_PARTITIONS =
    SQLConfigBuilder("spark.sql.adaptive.minNumPostShufflePartitions")
      .internal()
      .doc("The advisory minimal number of post-shuffle partitions provided to " +
        "ExchangeCoordinator. This setting is used in our test to make sure we " +
        "have enough parallelism to expose issues that will not be exposed with a " +
        "single partition. When the value is a non-positive value, this setting will " +
        "not be provided to ExchangeCoordinator.")
      .intConf
      .createWithDefault(-1)

  val SUBEXPRESSION_ELIMINATION_ENABLED =
    SQLConfigBuilder("spark.sql.subexpressionElimination.enabled")
      .internal()
      .doc("When true, common subexpressions will be eliminated.")
      .booleanConf
      .createWithDefault(true)

  val CASE_SENSITIVE = SQLConfigBuilder("spark.sql.caseSensitive")
    .internal()
    .doc("Whether the query analyzer should be case sensitive or not. " +
      "Default to case insensitive. It is highly discouraged to turn on case sensitive mode.")
    .booleanConf
    .createWithDefault(false)

  val PARQUET_SCHEMA_MERGING_ENABLED = SQLConfigBuilder("spark.sql.parquet.mergeSchema")
    .doc("When true, the Parquet data source merges schemas collected from all data files, " +
         "otherwise the schema is picked from the summary file or a random data file " +
         "if no summary file is available.")
    .booleanConf
    .createWithDefault(false)

  val PARQUET_SCHEMA_RESPECT_SUMMARIES = SQLConfigBuilder("spark.sql.parquet.respectSummaryFiles")
    .doc("When true, we make assumption that all part-files of Parquet are consistent with " +
         "summary files and we will ignore them when merging schema. Otherwise, if this is " +
         "false, which is the default, we will merge all part-files. This should be considered " +
         "as expert-only option, and shouldn't be enabled before knowing what it means exactly.")
    .booleanConf
    .createWithDefault(false)

  val PARQUET_BINARY_AS_STRING = SQLConfigBuilder("spark.sql.parquet.binaryAsString")
    .doc("Some other Parquet-producing systems, in particular Impala and older versions of " +
      "Spark SQL, do not differentiate between binary data and strings when writing out the " +
      "Parquet schema. This flag tells Spark SQL to interpret binary data as a string to provide " +
      "compatibility with these systems.")
    .booleanConf
    .createWithDefault(false)

  val PARQUET_INT96_AS_TIMESTAMP = SQLConfigBuilder("spark.sql.parquet.int96AsTimestamp")
    .doc("Some Parquet-producing systems, in particular Impala, store Timestamp into INT96. " +
      "Spark would also store Timestamp as INT96 because we need to avoid precision lost of the " +
      "nanoseconds field. This flag tells Spark SQL to interpret INT96 data as a timestamp to " +
      "provide compatibility with these systems.")
    .booleanConf
    .createWithDefault(true)

  val PARQUET_CACHE_METADATA = SQLConfigBuilder("spark.sql.parquet.cacheMetadata")
    .doc("Turns on caching of Parquet schema metadata. Can speed up querying of static data.")
    .booleanConf
    .createWithDefault(true)

  val PARQUET_COMPRESSION = SQLConfigBuilder("spark.sql.parquet.compression.codec")
    .doc("Sets the compression codec use when writing Parquet files. Acceptable values include: " +
      "uncompressed, snappy, gzip, lzo.")
    .stringConf
    .transform(_.toLowerCase())
    .checkValues(Set("uncompressed", "snappy", "gzip", "lzo"))
    .createWithDefault("snappy")

  val PARQUET_FILTER_PUSHDOWN_ENABLED = SQLConfigBuilder("spark.sql.parquet.filterPushdown")
    .doc("Enables Parquet filter push-down optimization when set to true.")
    .booleanConf
    .createWithDefault(true)

  val PARQUET_WRITE_LEGACY_FORMAT = SQLConfigBuilder("spark.sql.parquet.writeLegacyFormat")
    .doc("Whether to follow Parquet's format specification when converting Parquet schema to " +
      "Spark SQL schema and vice versa.")
    .booleanConf
    .createWithDefault(false)

  val PARQUET_OUTPUT_COMMITTER_CLASS = SQLConfigBuilder("spark.sql.parquet.output.committer.class")
    .doc("The output committer class used by Parquet. The specified class needs to be a " +
      "subclass of org.apache.hadoop.mapreduce.OutputCommitter.  Typically, it's also a subclass " +
      "of org.apache.parquet.hadoop.ParquetOutputCommitter.")
    .internal()
    .stringConf
    .createWithDefault(classOf[ParquetOutputCommitter].getName)

  val PARQUET_VECTORIZED_READER_ENABLED =
    SQLConfigBuilder("spark.sql.parquet.enableVectorizedReader")
      .doc("Enables vectorized parquet decoding.")
      .booleanConf
      .createWithDefault(true)

  val ORC_FILTER_PUSHDOWN_ENABLED = SQLConfigBuilder("spark.sql.orc.filterPushdown")
    .doc("When true, enable filter pushdown for ORC files.")
    .booleanConf
    .createWithDefault(false)

  val HIVE_VERIFY_PARTITION_PATH = SQLConfigBuilder("spark.sql.hive.verifyPartitionPath")
    .doc("When true, check all the partition paths under the table\'s root directory " +
         "when reading data stored in HDFS.")
    .booleanConf
    .createWithDefault(false)

  val HIVE_METASTORE_PARTITION_PRUNING =
    SQLConfigBuilder("spark.sql.hive.metastorePartitionPruning")
      .doc("When true, some predicates will be pushed down into the Hive metastore so that " +
           "unmatching partitions can be eliminated earlier. This only affects Hive tables " +
           "not converted to filesource relations (see HiveUtils.CONVERT_METASTORE_PARQUET and " +
           "HiveUtils.CONVERT_METASTORE_ORC for more information).")
      .booleanConf
      .createWithDefault(true)

  val HIVE_MANAGE_FILESOURCE_PARTITIONS =
    SQLConfigBuilder("spark.sql.hive.manageFilesourcePartitions")
      .doc("When true, enable metastore partition management for file source tables as well. " +
           "This includes both datasource and converted Hive tables. When partition managment " +
           "is enabled, datasource tables store partition in the Hive metastore, and use the " +
           "metastore to prune partitions during query planning.")
      .booleanConf
      .createWithDefault(true)

  val HIVE_FILESOURCE_PARTITION_FILE_CACHE_SIZE =
    SQLConfigBuilder("spark.sql.hive.filesourcePartitionFileCacheSize")
      .doc("When nonzero, enable caching of partition file metadata in memory. All tables share " +
           "a cache that can use up to specified num bytes for file metadata. This conf only " +
           "has an effect when hive filesource partition management is enabled.")
      .longConf
      .createWithDefault(250 * 1024 * 1024)

  val OPTIMIZER_METADATA_ONLY = SQLConfigBuilder("spark.sql.optimizer.metadataOnly")
    .doc("When true, enable the metadata-only query optimization that use the table's metadata " +
      "to produce the partition columns instead of table scans. It applies when all the columns " +
      "scanned are partition columns and the query has an aggregate operator that satisfies " +
      "distinct semantics.")
    .booleanConf
    .createWithDefault(true)

  val COLUMN_NAME_OF_CORRUPT_RECORD = SQLConfigBuilder("spark.sql.columnNameOfCorruptRecord")
    .doc("The name of internal column for storing raw/un-parsed JSON records that fail to parse.")
    .stringConf
    .createWithDefault("_corrupt_record")

  val BROADCAST_TIMEOUT = SQLConfigBuilder("spark.sql.broadcastTimeout")
    .doc("Timeout in seconds for the broadcast wait time in broadcast joins.")
    .intConf
    .createWithDefault(5 * 60)

  // This is only used for the thriftserver
  val THRIFTSERVER_POOL = SQLConfigBuilder("spark.sql.thriftserver.scheduler.pool")
    .doc("Set a Fair Scheduler pool for a JDBC client session.")
    .stringConf
    .createOptional

  val THRIFTSERVER_UI_STATEMENT_LIMIT =
    SQLConfigBuilder("spark.sql.thriftserver.ui.retainedStatements")
      .doc("The number of SQL statements kept in the JDBC/ODBC web UI history.")
      .intConf
      .createWithDefault(200)

  val THRIFTSERVER_UI_SESSION_LIMIT = SQLConfigBuilder("spark.sql.thriftserver.ui.retainedSessions")
    .doc("The number of SQL client sessions kept in the JDBC/ODBC web UI history.")
    .intConf
    .createWithDefault(200)

  // This is used to set the default data source
  val DEFAULT_DATA_SOURCE_NAME = SQLConfigBuilder("spark.sql.sources.default")
    .doc("The default data source to use in input/output.")
    .stringConf
    .createWithDefault("parquet")

  val CONVERT_CTAS = SQLConfigBuilder("spark.sql.hive.convertCTAS")
    .internal()
    .doc("When true, a table created by a Hive CTAS statement (no USING clause) " +
      "without specifying any storage property will be converted to a data source table, " +
      "using the data source set by spark.sql.sources.default.")
    .booleanConf
    .createWithDefault(false)

  val GATHER_FASTSTAT = SQLConfigBuilder("spark.sql.hive.gatherFastStats")
      .internal()
      .doc("When true, fast stats (number of files and total size of all files) will be gathered" +
        " in parallel while repairing table partitions to avoid the sequential listing in Hive" +
        " metastore.")
      .booleanConf
      .createWithDefault(true)

  val PARTITION_COLUMN_TYPE_INFERENCE =
    SQLConfigBuilder("spark.sql.sources.partitionColumnTypeInference.enabled")
      .doc("When true, automatically infer the data types for partitioned columns.")
      .booleanConf
      .createWithDefault(true)

  val BUCKETING_ENABLED = SQLConfigBuilder("spark.sql.sources.bucketing.enabled")
    .doc("When false, we will treat bucketed table as normal table")
    .booleanConf
    .createWithDefault(true)

  val CROSS_JOINS_ENABLED = SQLConfigBuilder("spark.sql.crossJoin.enabled")
    .doc("When false, we will throw an error if a query contains a cartesian product without " +
        "explicit CROSS JOIN syntax.")
    .booleanConf
    .createWithDefault(false)

  val ORDER_BY_ORDINAL = SQLConfigBuilder("spark.sql.orderByOrdinal")
    .doc("When true, the ordinal numbers are treated as the position in the select list. " +
         "When false, the ordinal numbers in order/sort by clause are ignored.")
    .booleanConf
    .createWithDefault(true)

  val GROUP_BY_ORDINAL = SQLConfigBuilder("spark.sql.groupByOrdinal")
    .doc("When true, the ordinal numbers in group by clauses are treated as the position " +
      "in the select list. When false, the ordinal numbers are ignored.")
    .booleanConf
    .createWithDefault(true)

  // The output committer class used by data sources. The specified class needs to be a
  // subclass of org.apache.hadoop.mapreduce.OutputCommitter.
  val OUTPUT_COMMITTER_CLASS =
    SQLConfigBuilder("spark.sql.sources.outputCommitterClass").internal().stringConf.createOptional

  val FILE_COMMIT_PROTOCOL_CLASS =
    SQLConfigBuilder("spark.sql.sources.commitProtocolClass")
      .internal()
      .stringConf
      .createWithDefault(classOf[SQLHadoopMapReduceCommitProtocol].getName)

  val PARALLEL_PARTITION_DISCOVERY_THRESHOLD =
    SQLConfigBuilder("spark.sql.sources.parallelPartitionDiscovery.threshold")
      .doc("The maximum number of files allowed for listing files at driver side. If the number " +
        "of detected files exceeds this value during partition discovery, it tries to list the " +
        "files with another Spark distributed job. This applies to Parquet, ORC, CSV, JSON and " +
        "LibSVM data sources.")
      .intConf
      .createWithDefault(32)

  val PARALLEL_PARTITION_DISCOVERY_PARALLELISM =
    SQLConfigBuilder("spark.sql.sources.parallelPartitionDiscovery.parallelism")
      .doc("The number of parallelism to list a collection of path recursively, Set the " +
        "number to prevent file listing from generating too many tasks.")
      .internal()
      .intConf
      .createWithDefault(10000)

  // Whether to automatically resolve ambiguity in join conditions for self-joins.
  // See SPARK-6231.
  val DATAFRAME_SELF_JOIN_AUTO_RESOLVE_AMBIGUITY =
    SQLConfigBuilder("spark.sql.selfJoinAutoResolveAmbiguity")
      .internal()
      .booleanConf
      .createWithDefault(true)

  // Whether to retain group by columns or not in GroupedData.agg.
  val DATAFRAME_RETAIN_GROUP_COLUMNS = SQLConfigBuilder("spark.sql.retainGroupColumns")
    .internal()
    .booleanConf
    .createWithDefault(true)

  val DATAFRAME_PIVOT_MAX_VALUES = SQLConfigBuilder("spark.sql.pivotMaxValues")
    .doc("When doing a pivot without specifying values for the pivot column this is the maximum " +
      "number of (distinct) values that will be collected without error.")
    .intConf
    .createWithDefault(10000)

  val RUN_SQL_ON_FILES = SQLConfigBuilder("spark.sql.runSQLOnFiles")
    .internal()
    .doc("When true, we could use `datasource`.`path` as table in SQL query.")
    .booleanConf
    .createWithDefault(true)

  val WHOLESTAGE_CODEGEN_ENABLED = SQLConfigBuilder("spark.sql.codegen.wholeStage")
    .internal()
    .doc("When true, the whole stage (of multiple operators) will be compiled into single java" +
      " method.")
    .booleanConf
    .createWithDefault(true)

  val WHOLESTAGE_MAX_NUM_FIELDS = SQLConfigBuilder("spark.sql.codegen.maxFields")
    .internal()
    .doc("The maximum number of fields (including nested fields) that will be supported before" +
      " deactivating whole-stage codegen.")
    .intConf
    .createWithDefault(100)

  val WHOLESTAGE_FALLBACK = SQLConfigBuilder("spark.sql.codegen.fallback")
    .internal()
    .doc("When true, whole stage codegen could be temporary disabled for the part of query that" +
      " fail to compile generated code")
    .booleanConf
    .createWithDefault(true)

  val MAX_CASES_BRANCHES = SQLConfigBuilder("spark.sql.codegen.maxCaseBranches")
    .internal()
    .doc("The maximum number of switches supported with codegen.")
    .intConf
    .createWithDefault(20)

  val FILES_MAX_PARTITION_BYTES = SQLConfigBuilder("spark.sql.files.maxPartitionBytes")
    .doc("The maximum number of bytes to pack into a single partition when reading files.")
    .longConf
    .createWithDefault(128 * 1024 * 1024) // parquet.block.size

  val FILES_OPEN_COST_IN_BYTES = SQLConfigBuilder("spark.sql.files.openCostInBytes")
    .internal()
    .doc("The estimated cost to open a file, measured by the number of bytes could be scanned in" +
      " the same time. This is used when putting multiple files into a partition. It's better to" +
      " over estimated, then the partitions with small files will be faster than partitions with" +
      " bigger files (which is scheduled first).")
    .longConf
    .createWithDefault(4 * 1024 * 1024)

  val IGNORE_CORRUPT_FILES = SQLConfigBuilder("spark.sql.files.ignoreCorruptFiles")
    .doc("Whether to ignore corrupt files. If true, the Spark jobs will continue to run when " +
      "encountering corrupted or non-existing and contents that have been read will still be " +
      "returned.")
    .booleanConf
    .createWithDefault(false)

  val MAX_RECORDS_PER_FILE = SQLConfigBuilder("spark.sql.files.maxRecordsPerFile")
    .doc("Maximum number of records to write out to a single file. " +
      "If this value is zero or negative, there is no limit.")
    .longConf
    .createWithDefault(0)

  val EXCHANGE_REUSE_ENABLED = SQLConfigBuilder("spark.sql.exchange.reuse")
    .internal()
    .doc("When true, the planner will try to find out duplicated exchanges and re-use them.")
    .booleanConf
    .createWithDefault(true)

  val STATE_STORE_MIN_DELTAS_FOR_SNAPSHOT =
    SQLConfigBuilder("spark.sql.streaming.stateStore.minDeltasForSnapshot")
      .internal()
      .doc("Minimum number of state store delta files that needs to be generated before they " +
        "consolidated into snapshots.")
      .intConf
      .createWithDefault(10)

  val CHECKPOINT_LOCATION = SQLConfigBuilder("spark.sql.streaming.checkpointLocation")
    .doc("The default location for storing checkpoint data for streaming queries.")
    .stringConf
    .createOptional

  val MIN_BATCHES_TO_RETAIN = SQLConfigBuilder("spark.sql.streaming.minBatchesToRetain")
    .internal()
    .doc("The minimum number of batches that must be retained and made recoverable.")
    .intConf
    .createWithDefault(100)

  val UNSUPPORTED_OPERATION_CHECK_ENABLED =
    SQLConfigBuilder("spark.sql.streaming.unsupportedOperationCheck")
      .internal()
      .doc("When true, the logical plan for streaming query will be checked for unsupported" +
        " operations.")
      .booleanConf
      .createWithDefault(true)

  val VARIABLE_SUBSTITUTE_ENABLED =
    SQLConfigBuilder("spark.sql.variable.substitute")
      .doc("This enables substitution using syntax like ${var} ${system:var} and ${env:var}.")
      .booleanConf
      .createWithDefault(true)

  val VARIABLE_SUBSTITUTE_DEPTH =
    SQLConfigBuilder("spark.sql.variable.substitute.depth")
      .internal()
      .doc("Deprecated: The maximum replacements the substitution engine will do.")
      .intConf
      .createWithDefault(40)

  val ENABLE_TWOLEVEL_AGG_MAP =
    SQLConfigBuilder("spark.sql.codegen.aggregate.map.twolevel.enable")
      .internal()
      .doc("Enable two-level aggregate hash map. When enabled, records will first be " +
        "inserted/looked-up at a 1st-level, small, fast map, and then fallback to a " +
        "2nd-level, larger, slower map when 1st level is full or keys cannot be found. " +
        "When disabled, records go directly to the 2nd level. Defaults to true.")
      .booleanConf
      .createWithDefault(true)

  val STREAMING_FILE_COMMIT_PROTOCOL_CLASS =
    SQLConfigBuilder("spark.sql.streaming.commitProtocolClass")
      .internal()
      .stringConf
      .createWithDefault(classOf[ManifestFileCommitProtocol].getName)

  val OBJECT_AGG_SORT_BASED_FALLBACK_THRESHOLD =
    SQLConfigBuilder("spark.sql.objectHashAggregate.sortBased.fallbackThreshold")
      .internal()
      .doc("In the case of ObjectHashAggregateExec, when the size of the in-memory hash map " +
        "grows too large, we will fall back to sort-based aggregation. This option sets a row " +
        "count threshold for the size of the hash map.")
      .intConf
      // We are trying to be conservative and use a relatively small default count threshold here
      // since the state object of some TypedImperativeAggregate function can be quite large (e.g.
      // percentile_approx).
      .createWithDefault(128)

  val USE_OBJECT_HASH_AGG = SQLConfigBuilder("spark.sql.execution.useObjectHashAggregateExec")
    .internal()
    .doc("Decides if we use ObjectHashAggregateExec")
    .booleanConf
    .createWithDefault(true)

  val FILE_SINK_LOG_DELETION = SQLConfigBuilder("spark.sql.streaming.fileSink.log.deletion")
    .internal()
    .doc("Whether to delete the expired log files in file stream sink.")
    .booleanConf
    .createWithDefault(true)

  val FILE_SINK_LOG_COMPACT_INTERVAL =
    SQLConfigBuilder("spark.sql.streaming.fileSink.log.compactInterval")
      .internal()
      .doc("Number of log files after which all the previous files " +
        "are compacted into the next log file.")
      .intConf
      .createWithDefault(10)

  val FILE_SINK_LOG_CLEANUP_DELAY =
    SQLConfigBuilder("spark.sql.streaming.fileSink.log.cleanupDelay")
      .internal()
      .doc("How long that a file is guaranteed to be visible for all readers.")
      .timeConf(TimeUnit.MILLISECONDS)
      .createWithDefault(TimeUnit.MINUTES.toMillis(10)) // 10 minutes

  val FILE_SOURCE_LOG_DELETION = SQLConfigBuilder("spark.sql.streaming.fileSource.log.deletion")
    .internal()
    .doc("Whether to delete the expired log files in file stream source.")
    .booleanConf
    .createWithDefault(true)

  val FILE_SOURCE_LOG_COMPACT_INTERVAL =
    SQLConfigBuilder("spark.sql.streaming.fileSource.log.compactInterval")
      .internal()
      .doc("Number of log files after which all the previous files " +
        "are compacted into the next log file.")
      .intConf
      .createWithDefault(10)

  val FILE_SOURCE_LOG_CLEANUP_DELAY =
    SQLConfigBuilder("spark.sql.streaming.fileSource.log.cleanupDelay")
      .internal()
      .doc("How long in milliseconds a file is guaranteed to be visible for all readers.")
      .timeConf(TimeUnit.MILLISECONDS)
      .createWithDefault(TimeUnit.MINUTES.toMillis(10)) // 10 minutes

  val STREAMING_SCHEMA_INFERENCE =
    SQLConfigBuilder("spark.sql.streaming.schemaInference")
      .internal()
      .doc("Whether file-based streaming sources will infer its own schema")
      .booleanConf
      .createWithDefault(false)

  val STREAMING_POLLING_DELAY =
    SQLConfigBuilder("spark.sql.streaming.pollingDelay")
      .internal()
      .doc("How long to delay polling new data when no data is available")
      .timeConf(TimeUnit.MILLISECONDS)
      .createWithDefault(10L)

  val STREAMING_NO_DATA_PROGRESS_EVENT_INTERVAL =
    SQLConfigBuilder("spark.sql.streaming.noDataProgressEventInterval")
      .internal()
      .doc("How long to wait between two progress events when there is no data")
      .timeConf(TimeUnit.MILLISECONDS)
      .createWithDefault(10000L)

  val STREAMING_METRICS_ENABLED =
    SQLConfigBuilder("spark.sql.streaming.metricsEnabled")
      .doc("Whether Dropwizard/Codahale metrics will be reported for active streaming queries.")
      .booleanConf
      .createWithDefault(false)

  val STREAMING_PROGRESS_RETENTION =
    SQLConfigBuilder("spark.sql.streaming.numRecentProgressUpdates")
      .doc("The number of progress updates to retain for a streaming query")
      .intConf
      .createWithDefault(100)

  val NDV_MAX_ERROR =
    SQLConfigBuilder("spark.sql.statistics.ndv.maxError")
      .internal()
      .doc("The maximum estimation error allowed in HyperLogLog++ algorithm when generating " +
        "column level statistics.")
      .doubleConf
      .createWithDefault(0.05)

<<<<<<< HEAD
  val SESSION_LOCAL_TIMEZONE =
    SQLConfigBuilder("spark.sql.session.timeZone")
      .stringConf
      .createWithDefault(TimeZone.getDefault().getID())
=======
  val CBO_ENABLED =
    SQLConfigBuilder("spark.sql.cbo.enabled")
      .doc("Enables CBO for estimation of plan statistics when set true.")
      .booleanConf
      .createWithDefault(false)
>>>>>>> 6873430c

  object Deprecated {
    val MAPRED_REDUCE_TASKS = "mapred.reduce.tasks"
  }
}

/**
 * A class that enables the setting and getting of mutable config parameters/hints.
 *
 * In the presence of a SQLContext, these can be set and queried by passing SET commands
 * into Spark SQL's query functions (i.e. sql()). Otherwise, users of this class can
 * modify the hints by programmatically calling the setters and getters of this class.
 *
 * SQLConf is thread-safe (internally synchronized, so safe to be used in multiple threads).
 */
private[sql] class SQLConf extends Serializable with CatalystConf with Logging {
  import SQLConf._

  /** Only low degree of contention is expected for conf, thus NOT using ConcurrentHashMap. */
  @transient protected[spark] val settings = java.util.Collections.synchronizedMap(
    new java.util.HashMap[String, String]())

  @transient private val reader = new ConfigReader(settings)

  /** ************************ Spark SQL Params/Hints ******************* */

  def optimizerMaxIterations: Int = getConf(OPTIMIZER_MAX_ITERATIONS)

  def optimizerInSetConversionThreshold: Int = getConf(OPTIMIZER_INSET_CONVERSION_THRESHOLD)

  def stateStoreMinDeltasForSnapshot: Int = getConf(STATE_STORE_MIN_DELTAS_FOR_SNAPSHOT)

  def checkpointLocation: Option[String] = getConf(CHECKPOINT_LOCATION)

  def isUnsupportedOperationCheckEnabled: Boolean = getConf(UNSUPPORTED_OPERATION_CHECK_ENABLED)

  def streamingFileCommitProtocolClass: String = getConf(STREAMING_FILE_COMMIT_PROTOCOL_CLASS)

  def fileSinkLogDeletion: Boolean = getConf(FILE_SINK_LOG_DELETION)

  def fileSinkLogCompactInterval: Int = getConf(FILE_SINK_LOG_COMPACT_INTERVAL)

  def fileSinkLogCleanupDelay: Long = getConf(FILE_SINK_LOG_CLEANUP_DELAY)

  def fileSourceLogDeletion: Boolean = getConf(FILE_SOURCE_LOG_DELETION)

  def fileSourceLogCompactInterval: Int = getConf(FILE_SOURCE_LOG_COMPACT_INTERVAL)

  def fileSourceLogCleanupDelay: Long = getConf(FILE_SOURCE_LOG_CLEANUP_DELAY)

  def streamingSchemaInference: Boolean = getConf(STREAMING_SCHEMA_INFERENCE)

  def streamingPollingDelay: Long = getConf(STREAMING_POLLING_DELAY)

  def streamingNoDataProgressEventInterval: Long =
    getConf(STREAMING_NO_DATA_PROGRESS_EVENT_INTERVAL)

  def streamingMetricsEnabled: Boolean = getConf(STREAMING_METRICS_ENABLED)

  def streamingProgressRetention: Int = getConf(STREAMING_PROGRESS_RETENTION)

  def filesMaxPartitionBytes: Long = getConf(FILES_MAX_PARTITION_BYTES)

  def filesOpenCostInBytes: Long = getConf(FILES_OPEN_COST_IN_BYTES)

  def ignoreCorruptFiles: Boolean = getConf(IGNORE_CORRUPT_FILES)

  def maxRecordsPerFile: Long = getConf(MAX_RECORDS_PER_FILE)

  def useCompression: Boolean = getConf(COMPRESS_CACHED)

  def parquetCompressionCodec: String = getConf(PARQUET_COMPRESSION)

  def parquetCacheMetadata: Boolean = getConf(PARQUET_CACHE_METADATA)

  def parquetVectorizedReaderEnabled: Boolean = getConf(PARQUET_VECTORIZED_READER_ENABLED)

  def columnBatchSize: Int = getConf(COLUMN_BATCH_SIZE)

  def numShufflePartitions: Int = getConf(SHUFFLE_PARTITIONS)

  def targetPostShuffleInputSize: Long =
    getConf(SHUFFLE_TARGET_POSTSHUFFLE_INPUT_SIZE)

  def adaptiveExecutionEnabled: Boolean = getConf(ADAPTIVE_EXECUTION_ENABLED)

  def minNumPostShufflePartitions: Int =
    getConf(SHUFFLE_MIN_NUM_POSTSHUFFLE_PARTITIONS)

  def minBatchesToRetain: Int = getConf(MIN_BATCHES_TO_RETAIN)

  def parquetFilterPushDown: Boolean = getConf(PARQUET_FILTER_PUSHDOWN_ENABLED)

  def orcFilterPushDown: Boolean = getConf(ORC_FILTER_PUSHDOWN_ENABLED)

  def verifyPartitionPath: Boolean = getConf(HIVE_VERIFY_PARTITION_PATH)

  def metastorePartitionPruning: Boolean = getConf(HIVE_METASTORE_PARTITION_PRUNING)

  def manageFilesourcePartitions: Boolean = getConf(HIVE_MANAGE_FILESOURCE_PARTITIONS)

  def filesourcePartitionFileCacheSize: Long = getConf(HIVE_FILESOURCE_PARTITION_FILE_CACHE_SIZE)

  def gatherFastStats: Boolean = getConf(GATHER_FASTSTAT)

  def optimizerMetadataOnly: Boolean = getConf(OPTIMIZER_METADATA_ONLY)

  def wholeStageEnabled: Boolean = getConf(WHOLESTAGE_CODEGEN_ENABLED)

  def wholeStageMaxNumFields: Int = getConf(WHOLESTAGE_MAX_NUM_FIELDS)

  def wholeStageFallback: Boolean = getConf(WHOLESTAGE_FALLBACK)

  def maxCaseBranchesForCodegen: Int = getConf(MAX_CASES_BRANCHES)

  def exchangeReuseEnabled: Boolean = getConf(EXCHANGE_REUSE_ENABLED)

  def caseSensitiveAnalysis: Boolean = getConf(SQLConf.CASE_SENSITIVE)

  def subexpressionEliminationEnabled: Boolean =
    getConf(SUBEXPRESSION_ELIMINATION_ENABLED)

  def autoBroadcastJoinThreshold: Long = getConf(AUTO_BROADCASTJOIN_THRESHOLD)

  def limitScaleUpFactor: Int = getConf(LIMIT_SCALE_UP_FACTOR)

  def fallBackToHdfsForStatsEnabled: Boolean = getConf(ENABLE_FALL_BACK_TO_HDFS_FOR_STATS)

  def preferSortMergeJoin: Boolean = getConf(PREFER_SORTMERGEJOIN)

  def enableRadixSort: Boolean = getConf(RADIX_SORT_ENABLED)

  def defaultSizeInBytes: Long = getConf(DEFAULT_SIZE_IN_BYTES)

  def isParquetSchemaMergingEnabled: Boolean = getConf(PARQUET_SCHEMA_MERGING_ENABLED)

  def isParquetSchemaRespectSummaries: Boolean = getConf(PARQUET_SCHEMA_RESPECT_SUMMARIES)

  def parquetOutputCommitterClass: String = getConf(PARQUET_OUTPUT_COMMITTER_CLASS)

  def isParquetBinaryAsString: Boolean = getConf(PARQUET_BINARY_AS_STRING)

  def isParquetINT96AsTimestamp: Boolean = getConf(PARQUET_INT96_AS_TIMESTAMP)

  def writeLegacyParquetFormat: Boolean = getConf(PARQUET_WRITE_LEGACY_FORMAT)

  def inMemoryPartitionPruning: Boolean = getConf(IN_MEMORY_PARTITION_PRUNING)

  def columnNameOfCorruptRecord: String = getConf(COLUMN_NAME_OF_CORRUPT_RECORD)

  def broadcastTimeout: Int = getConf(BROADCAST_TIMEOUT)

  def defaultDataSourceName: String = getConf(DEFAULT_DATA_SOURCE_NAME)

  def convertCTAS: Boolean = getConf(CONVERT_CTAS)

  def partitionColumnTypeInferenceEnabled: Boolean =
    getConf(SQLConf.PARTITION_COLUMN_TYPE_INFERENCE)

  def fileCommitProtocolClass: String = getConf(SQLConf.FILE_COMMIT_PROTOCOL_CLASS)

  def parallelPartitionDiscoveryThreshold: Int =
    getConf(SQLConf.PARALLEL_PARTITION_DISCOVERY_THRESHOLD)

  def parallelPartitionDiscoveryParallelism: Int =
    getConf(SQLConf.PARALLEL_PARTITION_DISCOVERY_PARALLELISM)

  def bucketingEnabled: Boolean = getConf(SQLConf.BUCKETING_ENABLED)

  def dataFrameSelfJoinAutoResolveAmbiguity: Boolean =
    getConf(DATAFRAME_SELF_JOIN_AUTO_RESOLVE_AMBIGUITY)

  def dataFrameRetainGroupColumns: Boolean = getConf(DATAFRAME_RETAIN_GROUP_COLUMNS)

  def dataFramePivotMaxValues: Int = getConf(DATAFRAME_PIVOT_MAX_VALUES)

  override def runSQLonFile: Boolean = getConf(RUN_SQL_ON_FILES)

  def enableTwoLevelAggMap: Boolean = getConf(ENABLE_TWOLEVEL_AGG_MAP)

  def useObjectHashAggregation: Boolean = getConf(USE_OBJECT_HASH_AGG)

  def objectAggSortBasedFallbackThreshold: Int = getConf(OBJECT_AGG_SORT_BASED_FALLBACK_THRESHOLD)

  def variableSubstituteEnabled: Boolean = getConf(VARIABLE_SUBSTITUTE_ENABLED)

  def variableSubstituteDepth: Int = getConf(VARIABLE_SUBSTITUTE_DEPTH)

  def warehousePath: String = new Path(getConf(StaticSQLConf.WAREHOUSE_PATH)).toString

  def hiveThriftServerSingleSession: Boolean =
    getConf(StaticSQLConf.HIVE_THRIFT_SERVER_SINGLESESSION)

  override def orderByOrdinal: Boolean = getConf(ORDER_BY_ORDINAL)

  override def groupByOrdinal: Boolean = getConf(GROUP_BY_ORDINAL)

  override def crossJoinEnabled: Boolean = getConf(SQLConf.CROSS_JOINS_ENABLED)

  override def sessionLocalTimeZone: String = getConf(SQLConf.SESSION_LOCAL_TIMEZONE)

  def ndvMaxError: Double = getConf(NDV_MAX_ERROR)

  override def cboEnabled: Boolean = getConf(SQLConf.CBO_ENABLED)

  /** ********************** SQLConf functionality methods ************ */

  /** Set Spark SQL configuration properties. */
  def setConf(props: Properties): Unit = settings.synchronized {
    props.asScala.foreach { case (k, v) => setConfString(k, v) }
  }

  /** Set the given Spark SQL configuration property using a `string` value. */
  def setConfString(key: String, value: String): Unit = {
    require(key != null, "key cannot be null")
    require(value != null, s"value cannot be null for key: $key")
    val entry = sqlConfEntries.get(key)
    if (entry != null) {
      // Only verify configs in the SQLConf object
      entry.valueConverter(value)
    }
    setConfWithCheck(key, value)
  }

  /** Set the given Spark SQL configuration property. */
  def setConf[T](entry: ConfigEntry[T], value: T): Unit = {
    require(entry != null, "entry cannot be null")
    require(value != null, s"value cannot be null for key: ${entry.key}")
    require(sqlConfEntries.get(entry.key) == entry, s"$entry is not registered")
    setConfWithCheck(entry.key, entry.stringConverter(value))
  }

  /** Return the value of Spark SQL configuration property for the given key. */
  @throws[NoSuchElementException]("if key is not set")
  def getConfString(key: String): String = {
    Option(settings.get(key)).
      orElse {
        // Try to use the default value
        Option(sqlConfEntries.get(key)).map(_.defaultValueString)
      }.
      getOrElse(throw new NoSuchElementException(key))
  }

  /**
   * Return the value of Spark SQL configuration property for the given key. If the key is not set
   * yet, return `defaultValue`. This is useful when `defaultValue` in ConfigEntry is not the
   * desired one.
   */
  def getConf[T](entry: ConfigEntry[T], defaultValue: T): T = {
    require(sqlConfEntries.get(entry.key) == entry, s"$entry is not registered")
    Option(settings.get(entry.key)).map(entry.valueConverter).getOrElse(defaultValue)
  }

  /**
   * Return the value of Spark SQL configuration property for the given key. If the key is not set
   * yet, return `defaultValue` in [[ConfigEntry]].
   */
  def getConf[T](entry: ConfigEntry[T]): T = {
    require(sqlConfEntries.get(entry.key) == entry, s"$entry is not registered")
    entry.readFrom(reader)
  }

  /**
   * Return the value of an optional Spark SQL configuration property for the given key. If the key
   * is not set yet, returns None.
   */
  def getConf[T](entry: OptionalConfigEntry[T]): Option[T] = {
    require(sqlConfEntries.get(entry.key) == entry, s"$entry is not registered")
    entry.readFrom(reader)
  }

  /**
   * Return the `string` value of Spark SQL configuration property for the given key. If the key is
   * not set yet, return `defaultValue`.
   */
  def getConfString(key: String, defaultValue: String): String = {
    val entry = sqlConfEntries.get(key)
    if (entry != null && defaultValue != "<undefined>") {
      // Only verify configs in the SQLConf object
      entry.valueConverter(defaultValue)
    }
    Option(settings.get(key)).getOrElse(defaultValue)
  }

  /**
   * Return all the configuration properties that have been set (i.e. not the default).
   * This creates a new copy of the config properties in the form of a Map.
   */
  def getAllConfs: immutable.Map[String, String] =
    settings.synchronized { settings.asScala.toMap }

  /**
   * Return all the configuration definitions that have been defined in [[SQLConf]]. Each
   * definition contains key, defaultValue and doc.
   */
  def getAllDefinedConfs: Seq[(String, String, String)] = sqlConfEntries.synchronized {
    sqlConfEntries.values.asScala.filter(_.isPublic).map { entry =>
      (entry.key, getConfString(entry.key, entry.defaultValueString), entry.doc)
    }.toSeq
  }

  /**
   * Return whether a given key is set in this [[SQLConf]].
   */
  def contains(key: String): Boolean = {
    settings.containsKey(key)
  }

  private def setConfWithCheck(key: String, value: String): Unit = {
    settings.put(key, value)
  }

  def unsetConf(key: String): Unit = {
    settings.remove(key)
  }

  def unsetConf(entry: ConfigEntry[_]): Unit = {
    settings.remove(entry.key)
  }

  def clear(): Unit = {
    settings.clear()
  }
}

/**
 * Static SQL configuration is a cross-session, immutable Spark configuration. External users can
 * see the static sql configs via `SparkSession.conf`, but can NOT set/unset them.
 */
object StaticSQLConf {
  val globalConfKeys = java.util.Collections.synchronizedSet(new java.util.HashSet[String]())

  private def buildConf(key: String): ConfigBuilder = {
    ConfigBuilder(key).onCreate { entry =>
      globalConfKeys.add(entry.key)
      SQLConf.register(entry)
    }
  }

  val WAREHOUSE_PATH = buildConf("spark.sql.warehouse.dir")
    .doc("The default location for managed databases and tables.")
    .stringConf
    .createWithDefault(Utils.resolveURI("spark-warehouse").toString)

  val CATALOG_IMPLEMENTATION = buildConf("spark.sql.catalogImplementation")
    .internal()
    .stringConf
    .checkValues(Set("hive", "in-memory"))
    .createWithDefault("in-memory")

  val GLOBAL_TEMP_DATABASE = buildConf("spark.sql.globalTempDatabase")
    .internal()
    .stringConf
    .createWithDefault("global_temp")

  // This is used to control when we will split a schema's JSON string to multiple pieces
  // in order to fit the JSON string in metastore's table property (by default, the value has
  // a length restriction of 4000 characters, so do not use a value larger than 4000 as the default
  // value of this property). We will split the JSON string of a schema to its length exceeds the
  // threshold. Note that, this conf is only read in HiveExternalCatalog which is cross-session,
  // that's why this conf has to be a static SQL conf.
  val SCHEMA_STRING_LENGTH_THRESHOLD = buildConf("spark.sql.sources.schemaStringLengthThreshold")
    .doc("The maximum length allowed in a single cell when " +
      "storing additional schema information in Hive's metastore.")
    .internal()
    .intConf
    .createWithDefault(4000)

  // When enabling the debug, Spark SQL internal table properties are not filtered out; however,
  // some related DDL commands (e.g., ANALYZE TABLE and CREATE TABLE LIKE) might not work properly.
  val DEBUG_MODE = buildConf("spark.sql.debug")
    .internal()
    .doc("Only used for internal debugging. Not all functions are supported when it is enabled.")
    .booleanConf
    .createWithDefault(false)

  val HIVE_THRIFT_SERVER_SINGLESESSION = buildConf("spark.sql.hive.thriftServer.singleSession")
    .doc("When set to true, Hive Thrift server is running in a single session mode. " +
      "All the JDBC/ODBC connections share the temporary views, function registries, " +
      "SQL configuration and the current database.")
    .booleanConf
    .createWithDefault(false)
}<|MERGE_RESOLUTION|>--- conflicted
+++ resolved
@@ -642,18 +642,16 @@
       .doubleConf
       .createWithDefault(0.05)
 
-<<<<<<< HEAD
+  val CBO_ENABLED =
+    SQLConfigBuilder("spark.sql.cbo.enabled")
+      .doc("Enables CBO for estimation of plan statistics when set true.")
+      .booleanConf
+      .createWithDefault(false)
+
   val SESSION_LOCAL_TIMEZONE =
     SQLConfigBuilder("spark.sql.session.timeZone")
       .stringConf
       .createWithDefault(TimeZone.getDefault().getID())
-=======
-  val CBO_ENABLED =
-    SQLConfigBuilder("spark.sql.cbo.enabled")
-      .doc("Enables CBO for estimation of plan statistics when set true.")
-      .booleanConf
-      .createWithDefault(false)
->>>>>>> 6873430c
 
   object Deprecated {
     val MAPRED_REDUCE_TASKS = "mapred.reduce.tasks"
