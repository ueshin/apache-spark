/*
 * Licensed to the Apache Software Foundation (ASF) under one or more
 * contributor license agreements.  See the NOTICE file distributed with
 * this work for additional information regarding copyright ownership.
 * The ASF licenses this file to You under the Apache License, Version 2.0
 * (the "License"); you may not use this file except in compliance with
 * the License.  You may obtain a copy of the License at
 *
 *    http://www.apache.org/licenses/LICENSE-2.0
 *
 * Unless required by applicable law or agreed to in writing, software
 * distributed under the License is distributed on an "AS IS" BASIS,
 * WITHOUT WARRANTIES OR CONDITIONS OF ANY KIND, either express or implied.
 * See the License for the specific language governing permissions and
 * limitations under the License.
 */

package org.apache.spark.scheduler

import java.util.Properties

import scala.annotation.meta.param
import scala.collection.mutable.{ArrayBuffer, HashMap, HashSet, Map}
import scala.language.reflectiveCalls
import scala.util.control.NonFatal

import org.scalatest.concurrent.Timeouts
import org.scalatest.time.SpanSugar._

import org.apache.spark._
import org.apache.spark.broadcast.BroadcastManager
import org.apache.spark.rdd.RDD
import org.apache.spark.scheduler.SchedulingMode.SchedulingMode
import org.apache.spark.storage.{BlockId, BlockManagerId, BlockManagerMaster}
import org.apache.spark.util.{AccumulatorContext, AccumulatorV2, CallSite, LongAccumulator, Utils}

class DAGSchedulerEventProcessLoopTester(dagScheduler: DAGScheduler)
  extends DAGSchedulerEventProcessLoop(dagScheduler) {

  override def post(event: DAGSchedulerEvent): Unit = {
    try {
      // Forward event to `onReceive` directly to avoid processing event asynchronously.
      onReceive(event)
    } catch {
      case NonFatal(e) => onError(e)
    }
  }

  override def onError(e: Throwable): Unit = {
    logError("Error in DAGSchedulerEventLoop: ", e)
    dagScheduler.stop()
    throw e
  }

}

/**
 * An RDD for passing to DAGScheduler. These RDDs will use the dependencies and
 * preferredLocations (if any) that are passed to them. They are deliberately not executable
 * so we can test that DAGScheduler does not try to execute RDDs locally.
 *
 * Optionally, one can pass in a list of locations to use as preferred locations for each task,
 * and a MapOutputTrackerMaster to enable reduce task locality. We pass the tracker separately
 * because, in this test suite, it won't be the same as sc.env.mapOutputTracker.
 */
class MyRDD(
    sc: SparkContext,
    numPartitions: Int,
    dependencies: List[Dependency[_]],
    locations: Seq[Seq[String]] = Nil,
    @(transient @param) tracker: MapOutputTrackerMaster = null)
  extends RDD[(Int, Int)](sc, dependencies) with Serializable {

  override def compute(split: Partition, context: TaskContext): Iterator[(Int, Int)] =
    throw new RuntimeException("should not be reached")

  override def getPartitions: Array[Partition] = (0 until numPartitions).map(i => new Partition {
    override def index: Int = i
  }).toArray

  override def getPreferredLocations(partition: Partition): Seq[String] = {
    if (locations.isDefinedAt(partition.index)) {
      locations(partition.index)
    } else if (tracker != null && dependencies.size == 1 &&
        dependencies(0).isInstanceOf[ShuffleDependency[_, _, _]]) {
      // If we have only one shuffle dependency, use the same code path as ShuffledRDD for locality
      val dep = dependencies(0).asInstanceOf[ShuffleDependency[_, _, _]]
      tracker.getPreferredLocationsForShuffle(dep, partition.index)
    } else {
      Nil
    }
  }

  override def toString: String = "DAGSchedulerSuiteRDD " + id
}

class DAGSchedulerSuiteDummyException extends Exception

class DAGSchedulerSuite extends SparkFunSuite with LocalSparkContext with Timeouts {

  val conf = new SparkConf
  /** Set of TaskSets the DAGScheduler has requested executed. */
  val taskSets = scala.collection.mutable.Buffer[TaskSet]()

  /** Stages for which the DAGScheduler has called TaskScheduler.cancelTasks(). */
  val cancelledStages = new HashSet[Int]()

  val taskScheduler = new TaskScheduler() {
    override def rootPool: Pool = null
    override def schedulingMode: SchedulingMode = SchedulingMode.NONE
    override def start() = {}
    override def stop() = {}
    override def executorHeartbeatReceived(
        execId: String,
        accumUpdates: Array[(Long, Seq[AccumulatorV2[_, _]])],
        blockManagerId: BlockManagerId): Boolean = true
    override def submitTasks(taskSet: TaskSet) = {
      // normally done by TaskSetManager
      taskSet.tasks.foreach(_.epoch = mapOutputTracker.getEpoch)
      taskSets += taskSet
    }
    override def cancelTasks(stageId: Int, interruptThread: Boolean) {
      cancelledStages += stageId
    }
    override def setDAGScheduler(dagScheduler: DAGScheduler) = {}
    override def defaultParallelism() = 2
    override def executorLost(executorId: String, reason: ExecutorLossReason): Unit = {}
    override def applicationAttemptId(): Option[String] = None
  }

  /** Length of time to wait while draining listener events. */
  val WAIT_TIMEOUT_MILLIS = 10000
  val sparkListener = new SparkListener() {
    val submittedStageInfos = new HashSet[StageInfo]
    val successfulStages = new HashSet[Int]
    val failedStages = new ArrayBuffer[Int]
    val stageByOrderOfExecution = new ArrayBuffer[Int]
    val endedTasks = new HashSet[Long]

    override def onStageSubmitted(stageSubmitted: SparkListenerStageSubmitted) {
      submittedStageInfos += stageSubmitted.stageInfo
    }

    override def onStageCompleted(stageCompleted: SparkListenerStageCompleted) {
      val stageInfo = stageCompleted.stageInfo
      stageByOrderOfExecution += stageInfo.stageId
      if (stageInfo.failureReason.isEmpty) {
        successfulStages += stageInfo.stageId
      } else {
        failedStages += stageInfo.stageId
      }
    }

    override def onTaskEnd(taskEnd: SparkListenerTaskEnd): Unit = {
      endedTasks += taskEnd.taskInfo.taskId
    }
  }

  var mapOutputTracker: MapOutputTrackerMaster = null
  var broadcastManager: BroadcastManager = null
  var securityMgr: SecurityManager = null
  var scheduler: DAGScheduler = null
  var dagEventProcessLoopTester: DAGSchedulerEventProcessLoop = null

  /**
   * Set of cache locations to return from our mock BlockManagerMaster.
   * Keys are (rdd ID, partition ID). Anything not present will return an empty
   * list of cache locations silently.
   */
  val cacheLocations = new HashMap[(Int, Int), Seq[BlockManagerId]]
  // stub out BlockManagerMaster.getLocations to use our cacheLocations
  val blockManagerMaster = new BlockManagerMaster(null, conf, true) {
      override def getLocations(blockIds: Array[BlockId]): IndexedSeq[Seq[BlockManagerId]] = {
        blockIds.map {
          _.asRDDId.map(id => (id.rddId -> id.splitIndex)).flatMap(key => cacheLocations.get(key)).
            getOrElse(Seq())
        }.toIndexedSeq
      }
      override def removeExecutor(execId: String) {
        // don't need to propagate to the driver, which we don't have
      }
    }

  /** The list of results that DAGScheduler has collected. */
  val results = new HashMap[Int, Any]()
  var failure: Exception = _
  val jobListener = new JobListener() {
    override def taskSucceeded(index: Int, result: Any) = results.put(index, result)
    override def jobFailed(exception: Exception) = { failure = exception }
  }

  /** A simple helper class for creating custom JobListeners */
  class SimpleListener extends JobListener {
    val results = new HashMap[Int, Any]
    var failure: Exception = null
    override def taskSucceeded(index: Int, result: Any): Unit = results.put(index, result)
    override def jobFailed(exception: Exception): Unit = { failure = exception }
  }

  override def beforeEach(): Unit = {
    super.beforeEach()
    sc = new SparkContext("local", "DAGSchedulerSuite")
    sparkListener.submittedStageInfos.clear()
    sparkListener.successfulStages.clear()
    sparkListener.failedStages.clear()
    sparkListener.endedTasks.clear()
    failure = null
    sc.addSparkListener(sparkListener)
    taskSets.clear()
    cancelledStages.clear()
    cacheLocations.clear()
    results.clear()
    securityMgr = new SecurityManager(conf)
    broadcastManager = new BroadcastManager(true, conf, securityMgr)
    mapOutputTracker = new MapOutputTrackerMaster(conf, broadcastManager, true)
    scheduler = new DAGScheduler(
      sc,
      taskScheduler,
      sc.listenerBus,
      mapOutputTracker,
      blockManagerMaster,
      sc.env)
    dagEventProcessLoopTester = new DAGSchedulerEventProcessLoopTester(scheduler)
  }

  override def afterEach(): Unit = {
    try {
      scheduler.stop()
    } finally {
      super.afterEach()
    }
  }

  override def afterAll() {
    super.afterAll()
  }

  /**
   * Type of RDD we use for testing. Note that we should never call the real RDD compute methods.
   * This is a pair RDD type so it can always be used in ShuffleDependencies.
   */
  type PairOfIntsRDD = RDD[(Int, Int)]

  /**
   * Process the supplied event as if it were the top of the DAGScheduler event queue, expecting
   * the scheduler not to exit.
   *
   * After processing the event, submit waiting stages as is done on most iterations of the
   * DAGScheduler event loop.
   */
  private def runEvent(event: DAGSchedulerEvent) {
    dagEventProcessLoopTester.post(event)
  }

  /**
   * When we submit dummy Jobs, this is the compute function we supply. Except in a local test
   * below, we do not expect this function to ever be executed; instead, we will return results
   * directly through CompletionEvents.
   */
  private val jobComputeFunc = (context: TaskContext, it: Iterator[(_)]) =>
    it.next.asInstanceOf[Tuple2[_, _]]._1

  /** Send the given CompletionEvent messages for the tasks in the TaskSet. */
  private def complete(taskSet: TaskSet, results: Seq[(TaskEndReason, Any)]) {
    assert(taskSet.tasks.size >= results.size)
    for ((result, i) <- results.zipWithIndex) {
      if (i < taskSet.tasks.size) {
        runEvent(makeCompletionEvent(taskSet.tasks(i), result._1, result._2))
      }
    }
  }

  private def completeWithAccumulator(
      accumId: Long,
      taskSet: TaskSet,
      results: Seq[(TaskEndReason, Any)]) {
    assert(taskSet.tasks.size >= results.size)
    for ((result, i) <- results.zipWithIndex) {
      if (i < taskSet.tasks.size) {
        runEvent(makeCompletionEvent(
          taskSet.tasks(i),
          result._1,
          result._2,
          Seq(AccumulatorSuite.createLongAccum("", initValue = 1, id = accumId))))
      }
    }
  }

  /** Submits a job to the scheduler and returns the job id. */
  private def submit(
      rdd: RDD[_],
      partitions: Array[Int],
      func: (TaskContext, Iterator[_]) => _ = jobComputeFunc,
      listener: JobListener = jobListener,
      properties: Properties = null): Int = {
    val jobId = scheduler.nextJobId.getAndIncrement()
    runEvent(JobSubmitted(jobId, rdd, func, partitions, CallSite("", ""), listener, properties))
    jobId
  }

  /** Submits a map stage to the scheduler and returns the job id. */
  private def submitMapStage(
      shuffleDep: ShuffleDependency[_, _, _],
      listener: JobListener = jobListener): Int = {
    val jobId = scheduler.nextJobId.getAndIncrement()
    runEvent(MapStageSubmitted(jobId, shuffleDep, CallSite("", ""), listener))
    jobId
  }

  /** Sends TaskSetFailed to the scheduler. */
  private def failed(taskSet: TaskSet, message: String) {
    runEvent(TaskSetFailed(taskSet, message, None))
  }

  /** Sends JobCancelled to the DAG scheduler. */
  private def cancel(jobId: Int) {
    runEvent(JobCancelled(jobId))
  }

  test("[SPARK-3353] parent stage should have lower stage id") {
    sparkListener.stageByOrderOfExecution.clear()
    sc.parallelize(1 to 10).map(x => (x, x)).reduceByKey(_ + _, 4).count()
    sc.listenerBus.waitUntilEmpty(WAIT_TIMEOUT_MILLIS)
    assert(sparkListener.stageByOrderOfExecution.length === 2)
    assert(sparkListener.stageByOrderOfExecution(0) < sparkListener.stageByOrderOfExecution(1))
  }

  /**
   * This test ensures that DAGScheduler build stage graph correctly.
<<<<<<< HEAD
   * Here, we submit an RDD[F] having a linage of RDDs as follows:
   *
   *                               <--------------------
   *                             /                       \
   * [A] <--(1)-- [B] <--(2)-- [C] <--(3)-- [D] <--(4)-- [E] <--(5)-- [F]
   *                \                       /
   *                  <--------------------
   *
   * then check if all stages have correct parent stages.
   * Note: [] means an RDD, () means a shuffle dependency.
   */
  test("parent stages") {
    val rddA = new MyRDD(sc, 1, Nil)

    val shuffleDef1 = new ShuffleDependency(rddA, new HashPartitioner(1))
    val rddB = new MyRDD(sc, 1, List(shuffleDef1), tracker = mapOutputTracker)

    val shuffleDef2 = new ShuffleDependency(rddB, new HashPartitioner(1))
    val rddC = new MyRDD(sc, 1, List(shuffleDef2), tracker = mapOutputTracker)

    val shuffleDef3 = new ShuffleDependency(rddC, new HashPartitioner(1))
    val rddD = new MyRDD(sc, 1, List(shuffleDef3, new OneToOneDependency(rddB)),
      tracker = mapOutputTracker)

    val shuffleDef4 = new ShuffleDependency(rddD, new HashPartitioner(1))
    val rddE = new MyRDD(sc, 1, List(new OneToOneDependency(rddC), shuffleDef4),
      tracker = mapOutputTracker)

    val shuffleDef5 = new ShuffleDependency(rddE, new HashPartitioner(1))
    val rddF = new MyRDD(sc, 1, List(shuffleDef5),
      tracker = mapOutputTracker)
    submit(rddF, Array(0))

    assert(scheduler.shuffleToMapStage.size === 5)
    assert(scheduler.activeJobs.size === 1)

    val mapStage1 = scheduler.shuffleToMapStage(shuffleDef1.shuffleId)
    val mapStage2 = scheduler.shuffleToMapStage(shuffleDef2.shuffleId)
    val mapStage3 = scheduler.shuffleToMapStage(shuffleDef3.shuffleId)
    val mapStage4 = scheduler.shuffleToMapStage(shuffleDef4.shuffleId)
    val mapStage5 = scheduler.shuffleToMapStage(shuffleDef5.shuffleId)
    val finalStage = scheduler.activeJobs.head.finalStage

    assert(mapStage1.parents.isEmpty)
    assert(mapStage2.parents === List(mapStage1))
    assert(mapStage3.parents === List(mapStage2))
    assert(mapStage4.parents === List(mapStage1, mapStage3))
    assert(mapStage5.parents === List(mapStage2, mapStage4))
    assert(finalStage.parents === List(mapStage5))

    complete(taskSets(0), Seq((Success, makeMapStatus("hostA", 1))))
    complete(taskSets(1), Seq((Success, makeMapStatus("hostA", 1))))
    complete(taskSets(2), Seq((Success, makeMapStatus("hostA", 1))))
    complete(taskSets(3), Seq((Success, makeMapStatus("hostA", 1))))
    complete(taskSets(4), Seq((Success, makeMapStatus("hostA", 1))))
    complete(taskSets(5), Seq((Success, 42)))
    assert(results === Map(0 -> 42))
    assertDataStructuresEmpty()
=======
   *
   * Suppose you have the following DAG:
   *
   * [A] <--(s_A)-- [B] <--(s_B)-- [C] <--(s_C)-- [D]
   *             \                /
   *               <-------------
   *
   * Here, RDD B has a shuffle dependency on RDD A, and RDD C has shuffle dependency on both
   * B and A. The shuffle dependency IDs are numbers in the DAGScheduler, but to make the example
   * easier to understand, let's call the shuffled data from A shuffle dependency ID s_A and the
   * shuffled data from B shuffle dependency ID s_B.
   *
   * Note: [] means an RDD, () means a shuffle dependency.
   */
  test("[SPARK-13902] Ensure no duplicate stages are created") {
    val rddA = new MyRDD(sc, 1, Nil)
    val shuffleDepA = new ShuffleDependency(rddA, new HashPartitioner(1))
    val s_A = shuffleDepA.shuffleId

    val rddB = new MyRDD(sc, 1, List(shuffleDepA), tracker = mapOutputTracker)
    val shuffleDepB = new ShuffleDependency(rddB, new HashPartitioner(1))
    val s_B = shuffleDepB.shuffleId

    val rddC = new MyRDD(sc, 1, List(shuffleDepA, shuffleDepB), tracker = mapOutputTracker)
    val shuffleDepC = new ShuffleDependency(rddC, new HashPartitioner(1))
    val s_C = shuffleDepC.shuffleId

    val rddD = new MyRDD(sc, 1, List(shuffleDepC), tracker = mapOutputTracker)

    submit(rddD, Array(0))

    assert(scheduler.shuffleToMapStage.size === 3)
    assert(scheduler.activeJobs.size === 1)

    val mapStageA = scheduler.shuffleToMapStage(s_A)
    val mapStageB = scheduler.shuffleToMapStage(s_B)
    val mapStageC = scheduler.shuffleToMapStage(s_C)
    val finalStage = scheduler.activeJobs.head.finalStage

    assert(mapStageA.parents.isEmpty)
    assert(mapStageB.parents === List(mapStageA))
    assert(mapStageC.parents === List(mapStageA, mapStageB))
    assert(finalStage.parents === List(mapStageC))
>>>>>>> bb1362eb
  }

  test("zero split job") {
    var numResults = 0
    var failureReason: Option[Exception] = None
    val fakeListener = new JobListener() {
      override def taskSucceeded(partition: Int, value: Any): Unit = numResults += 1
      override def jobFailed(exception: Exception): Unit = {
        failureReason = Some(exception)
      }
    }
    val jobId = submit(new MyRDD(sc, 0, Nil), Array(), listener = fakeListener)
    assert(numResults === 0)
    cancel(jobId)
    assert(failureReason.isDefined)
    assert(failureReason.get.getMessage() === "Job 0 cancelled ")
  }

  test("run trivial job") {
    submit(new MyRDD(sc, 1, Nil), Array(0))
    complete(taskSets(0), List((Success, 42)))
    assert(results === Map(0 -> 42))
    assertDataStructuresEmpty()
  }

  test("run trivial job w/ dependency") {
    val baseRdd = new MyRDD(sc, 1, Nil)
    val finalRdd = new MyRDD(sc, 1, List(new OneToOneDependency(baseRdd)))
    submit(finalRdd, Array(0))
    complete(taskSets(0), Seq((Success, 42)))
    assert(results === Map(0 -> 42))
    assertDataStructuresEmpty()
  }

  test("equals and hashCode AccumulableInfo") {
    val accInfo1 = new AccumulableInfo(
      1, Some("a1"), Some("delta1"), Some("val1"), internal = true, countFailedValues = false)
    val accInfo2 = new AccumulableInfo(
      1, Some("a1"), Some("delta1"), Some("val1"), internal = false, countFailedValues = false)
    val accInfo3 = new AccumulableInfo(
      1, Some("a1"), Some("delta1"), Some("val1"), internal = false, countFailedValues = false)
    assert(accInfo1 !== accInfo2)
    assert(accInfo2 === accInfo3)
    assert(accInfo2.hashCode() === accInfo3.hashCode())
  }

  test("cache location preferences w/ dependency") {
    val baseRdd = new MyRDD(sc, 1, Nil).cache()
    val finalRdd = new MyRDD(sc, 1, List(new OneToOneDependency(baseRdd)))
    cacheLocations(baseRdd.id -> 0) =
      Seq(makeBlockManagerId("hostA"), makeBlockManagerId("hostB"))
    submit(finalRdd, Array(0))
    val taskSet = taskSets(0)
    assertLocations(taskSet, Seq(Seq("hostA", "hostB")))
    complete(taskSet, Seq((Success, 42)))
    assert(results === Map(0 -> 42))
    assertDataStructuresEmpty()
  }

  test("regression test for getCacheLocs") {
    val rdd = new MyRDD(sc, 3, Nil).cache()
    cacheLocations(rdd.id -> 0) =
      Seq(makeBlockManagerId("hostA"), makeBlockManagerId("hostB"))
    cacheLocations(rdd.id -> 1) =
      Seq(makeBlockManagerId("hostB"), makeBlockManagerId("hostC"))
    cacheLocations(rdd.id -> 2) =
      Seq(makeBlockManagerId("hostC"), makeBlockManagerId("hostD"))
    val locs = scheduler.getCacheLocs(rdd).map(_.map(_.host))
    assert(locs === Seq(Seq("hostA", "hostB"), Seq("hostB", "hostC"), Seq("hostC", "hostD")))
  }

  /**
   * This test ensures that if a particular RDD is cached, RDDs earlier in the dependency chain
   * are not computed. It constructs the following chain of dependencies:
   * +---+ shuffle +---+    +---+    +---+
   * | A |<--------| B |<---| C |<---| D |
   * +---+         +---+    +---+    +---+
   * Here, B is derived from A by performing a shuffle, C has a one-to-one dependency on B,
   * and D similarly has a one-to-one dependency on C. If none of the RDDs were cached, this
   * set of RDDs would result in a two stage job: one ShuffleMapStage, and a ResultStage that
   * reads the shuffled data from RDD A. This test ensures that if C is cached, the scheduler
   * doesn't perform a shuffle, and instead computes the result using a single ResultStage
   * that reads C's cached data.
   */
  test("getMissingParentStages should consider all ancestor RDDs' cache statuses") {
    val rddA = new MyRDD(sc, 1, Nil)
    val rddB = new MyRDD(sc, 1, List(new ShuffleDependency(rddA, new HashPartitioner(1))),
      tracker = mapOutputTracker)
    val rddC = new MyRDD(sc, 1, List(new OneToOneDependency(rddB))).cache()
    val rddD = new MyRDD(sc, 1, List(new OneToOneDependency(rddC)))
    cacheLocations(rddC.id -> 0) =
      Seq(makeBlockManagerId("hostA"), makeBlockManagerId("hostB"))
    submit(rddD, Array(0))
    assert(scheduler.runningStages.size === 1)
    // Make sure that the scheduler is running the final result stage.
    // Because C is cached, the shuffle map stage to compute A does not need to be run.
    assert(scheduler.runningStages.head.isInstanceOf[ResultStage])
  }

  test("avoid exponential blowup when getting preferred locs list") {
    // Build up a complex dependency graph with repeated zip operations, without preferred locations
    var rdd: RDD[_] = new MyRDD(sc, 1, Nil)
    (1 to 30).foreach(_ => rdd = rdd.zip(rdd))
    // getPreferredLocs runs quickly, indicating that exponential graph traversal is avoided.
    failAfter(10 seconds) {
      val preferredLocs = scheduler.getPreferredLocs(rdd, 0)
      // No preferred locations are returned.
      assert(preferredLocs.length === 0)
    }
  }

  test("unserializable task") {
    val unserializableRdd = new MyRDD(sc, 1, Nil) {
      class UnserializableClass
      val unserializable = new UnserializableClass
    }
    submit(unserializableRdd, Array(0))
    assert(failure.getMessage.startsWith(
      "Job aborted due to stage failure: Task not serializable:"))
    sc.listenerBus.waitUntilEmpty(WAIT_TIMEOUT_MILLIS)
    assert(sparkListener.failedStages.contains(0))
    assert(sparkListener.failedStages.size === 1)
    assertDataStructuresEmpty()
  }

  test("trivial job failure") {
    submit(new MyRDD(sc, 1, Nil), Array(0))
    failed(taskSets(0), "some failure")
    assert(failure.getMessage === "Job aborted due to stage failure: some failure")
    sc.listenerBus.waitUntilEmpty(WAIT_TIMEOUT_MILLIS)
    assert(sparkListener.failedStages.contains(0))
    assert(sparkListener.failedStages.size === 1)
    assertDataStructuresEmpty()
  }

  test("trivial job cancellation") {
    val rdd = new MyRDD(sc, 1, Nil)
    val jobId = submit(rdd, Array(0))
    cancel(jobId)
    assert(failure.getMessage === s"Job $jobId cancelled ")
    sc.listenerBus.waitUntilEmpty(WAIT_TIMEOUT_MILLIS)
    assert(sparkListener.failedStages.contains(0))
    assert(sparkListener.failedStages.size === 1)
    assertDataStructuresEmpty()
  }

  test("job cancellation no-kill backend") {
    // make sure that the DAGScheduler doesn't crash when the TaskScheduler
    // doesn't implement killTask()
    val noKillTaskScheduler = new TaskScheduler() {
      override def rootPool: Pool = null
      override def schedulingMode: SchedulingMode = SchedulingMode.NONE
      override def start(): Unit = {}
      override def stop(): Unit = {}
      override def submitTasks(taskSet: TaskSet): Unit = {
        taskSets += taskSet
      }
      override def cancelTasks(stageId: Int, interruptThread: Boolean) {
        throw new UnsupportedOperationException
      }
      override def setDAGScheduler(dagScheduler: DAGScheduler): Unit = {}
      override def defaultParallelism(): Int = 2
      override def executorHeartbeatReceived(
          execId: String,
          accumUpdates: Array[(Long, Seq[AccumulatorV2[_, _]])],
          blockManagerId: BlockManagerId): Boolean = true
      override def executorLost(executorId: String, reason: ExecutorLossReason): Unit = {}
      override def applicationAttemptId(): Option[String] = None
    }
    val noKillScheduler = new DAGScheduler(
      sc,
      noKillTaskScheduler,
      sc.listenerBus,
      mapOutputTracker,
      blockManagerMaster,
      sc.env)
    dagEventProcessLoopTester = new DAGSchedulerEventProcessLoopTester(noKillScheduler)
    val jobId = submit(new MyRDD(sc, 1, Nil), Array(0))
    cancel(jobId)
    // Because the job wasn't actually cancelled, we shouldn't have received a failure message.
    assert(failure === null)

    // When the task set completes normally, state should be correctly updated.
    complete(taskSets(0), Seq((Success, 42)))
    assert(results === Map(0 -> 42))
    assertDataStructuresEmpty()

    sc.listenerBus.waitUntilEmpty(WAIT_TIMEOUT_MILLIS)
    assert(sparkListener.failedStages.isEmpty)
    assert(sparkListener.successfulStages.contains(0))
  }

  test("run trivial shuffle") {
    val shuffleMapRdd = new MyRDD(sc, 2, Nil)
    val shuffleDep = new ShuffleDependency(shuffleMapRdd, new HashPartitioner(1))
    val shuffleId = shuffleDep.shuffleId
    val reduceRdd = new MyRDD(sc, 1, List(shuffleDep), tracker = mapOutputTracker)
    submit(reduceRdd, Array(0))
    complete(taskSets(0), Seq(
      (Success, makeMapStatus("hostA", 1)),
      (Success, makeMapStatus("hostB", 1))))
    assert(mapOutputTracker.getMapSizesByExecutorId(shuffleId, 0).map(_._1).toSet ===
      HashSet(makeBlockManagerId("hostA"), makeBlockManagerId("hostB")))
    complete(taskSets(1), Seq((Success, 42)))
    assert(results === Map(0 -> 42))
    assertDataStructuresEmpty()
  }

  test("run trivial shuffle with fetch failure") {
    val shuffleMapRdd = new MyRDD(sc, 2, Nil)
    val shuffleDep = new ShuffleDependency(shuffleMapRdd, new HashPartitioner(2))
    val shuffleId = shuffleDep.shuffleId
    val reduceRdd = new MyRDD(sc, 2, List(shuffleDep), tracker = mapOutputTracker)
    submit(reduceRdd, Array(0, 1))
    complete(taskSets(0), Seq(
      (Success, makeMapStatus("hostA", reduceRdd.partitions.length)),
      (Success, makeMapStatus("hostB", reduceRdd.partitions.length))))
    // the 2nd ResultTask failed
    complete(taskSets(1), Seq(
      (Success, 42),
      (FetchFailed(makeBlockManagerId("hostA"), shuffleId, 0, 0, "ignored"), null)))
    // this will get called
    // blockManagerMaster.removeExecutor("exec-hostA")
    // ask the scheduler to try it again
    scheduler.resubmitFailedStages()
    // have the 2nd attempt pass
    complete(taskSets(2), Seq((Success, makeMapStatus("hostA", reduceRdd.partitions.length))))
    // we can see both result blocks now
    assert(mapOutputTracker.getMapSizesByExecutorId(shuffleId, 0).map(_._1.host).toSet ===
      HashSet("hostA", "hostB"))
    complete(taskSets(3), Seq((Success, 43)))
    assert(results === Map(0 -> 42, 1 -> 43))
    assertDataStructuresEmpty()
  }


  // Helper function to validate state when creating tests for task failures
  private def checkStageId(stageId: Int, attempt: Int, stageAttempt: TaskSet) {
    assert(stageAttempt.stageId === stageId)
    assert(stageAttempt.stageAttemptId == attempt)
  }


  // Helper functions to extract commonly used code in Fetch Failure test cases
  private def setupStageAbortTest(sc: SparkContext) {
    sc.listenerBus.addListener(new EndListener())
    ended = false
    jobResult = null
  }

  // Create a new Listener to confirm that the listenerBus sees the JobEnd message
  // when we abort the stage. This message will also be consumed by the EventLoggingListener
  // so this will propagate up to the user.
  var ended = false
  var jobResult : JobResult = null

  class EndListener extends SparkListener {
    override def onJobEnd(jobEnd: SparkListenerJobEnd): Unit = {
      jobResult = jobEnd.jobResult
      ended = true
    }
  }

  /**
   * Common code to get the next stage attempt, confirm it's the one we expect, and complete it
   * successfully.
   *
   * @param stageId - The current stageId
   * @param attemptIdx - The current attempt count
   * @param numShufflePartitions - The number of partitions in the next stage
   */
  private def completeShuffleMapStageSuccessfully(
      stageId: Int,
      attemptIdx: Int,
      numShufflePartitions: Int): Unit = {
    val stageAttempt = taskSets.last
    checkStageId(stageId, attemptIdx, stageAttempt)
    complete(stageAttempt, stageAttempt.tasks.zipWithIndex.map {
      case (task, idx) =>
        (Success, makeMapStatus("host" + ('A' + idx).toChar, numShufflePartitions))
    }.toSeq)
  }

  /**
   * Common code to get the next stage attempt, confirm it's the one we expect, and complete it
   * with all FetchFailure.
   *
   * @param stageId - The current stageId
   * @param attemptIdx - The current attempt count
   * @param shuffleDep - The shuffle dependency of the stage with a fetch failure
   */
  private def completeNextStageWithFetchFailure(
      stageId: Int,
      attemptIdx: Int,
      shuffleDep: ShuffleDependency[_, _, _]): Unit = {
    val stageAttempt = taskSets.last
    checkStageId(stageId, attemptIdx, stageAttempt)
    complete(stageAttempt, stageAttempt.tasks.zipWithIndex.map { case (task, idx) =>
      (FetchFailed(makeBlockManagerId("hostA"), shuffleDep.shuffleId, 0, idx, "ignored"), null)
    }.toSeq)
  }

  /**
   * Common code to get the next result stage attempt, confirm it's the one we expect, and
   * complete it with a success where we return 42.
   *
   * @param stageId - The current stageId
   * @param attemptIdx - The current attempt count
   */
  private def completeNextResultStageWithSuccess(
      stageId: Int,
      attemptIdx: Int,
      partitionToResult: Int => Int = _ => 42): Unit = {
    val stageAttempt = taskSets.last
    checkStageId(stageId, attemptIdx, stageAttempt)
    assert(scheduler.stageIdToStage(stageId).isInstanceOf[ResultStage])
    val taskResults = stageAttempt.tasks.zipWithIndex.map { case (task, idx) =>
      (Success, partitionToResult(idx))
    }
    complete(stageAttempt, taskResults.toSeq)
  }

  /**
   * In this test, we simulate a job where many tasks in the same stage fail. We want to show
   * that many fetch failures inside a single stage attempt do not trigger an abort
   * on their own, but only when there are enough failing stage attempts.
   */
  test("Single stage fetch failure should not abort the stage.") {
    setupStageAbortTest(sc)

    val parts = 8
    val shuffleMapRdd = new MyRDD(sc, parts, Nil)
    val shuffleDep = new ShuffleDependency(shuffleMapRdd, new HashPartitioner(parts))
    val reduceRdd = new MyRDD(sc, parts, List(shuffleDep), tracker = mapOutputTracker)
    submit(reduceRdd, (0 until parts).toArray)

    completeShuffleMapStageSuccessfully(0, 0, numShufflePartitions = parts)

    completeNextStageWithFetchFailure(1, 0, shuffleDep)

    // Resubmit and confirm that now all is well
    scheduler.resubmitFailedStages()

    assert(scheduler.runningStages.nonEmpty)
    assert(!ended)

    // Complete stage 0 and then stage 1 with a "42"
    completeShuffleMapStageSuccessfully(0, 1, numShufflePartitions = parts)
    completeNextResultStageWithSuccess(1, 1)

    // Confirm job finished successfully
    sc.listenerBus.waitUntilEmpty(1000)
    assert(ended === true)
    assert(results === (0 until parts).map { idx => idx -> 42 }.toMap)
    assertDataStructuresEmpty()
  }

  /**
   * In this test we simulate a job failure where the first stage completes successfully and
   * the second stage fails due to a fetch failure. Multiple successive fetch failures of a stage
   * trigger an overall job abort to avoid endless retries.
   */
  test("Multiple consecutive stage fetch failures should lead to job being aborted.") {
    setupStageAbortTest(sc)

    val shuffleMapRdd = new MyRDD(sc, 2, Nil)
    val shuffleDep = new ShuffleDependency(shuffleMapRdd, new HashPartitioner(2))
    val reduceRdd = new MyRDD(sc, 2, List(shuffleDep), tracker = mapOutputTracker)
    submit(reduceRdd, Array(0, 1))

    for (attempt <- 0 until Stage.MAX_CONSECUTIVE_FETCH_FAILURES) {
      // Complete all the tasks for the current attempt of stage 0 successfully
      completeShuffleMapStageSuccessfully(0, attempt, numShufflePartitions = 2)

      // Now we should have a new taskSet, for a new attempt of stage 1.
      // Fail all these tasks with FetchFailure
      completeNextStageWithFetchFailure(1, attempt, shuffleDep)

      // this will trigger a resubmission of stage 0, since we've lost some of its
      // map output, for the next iteration through the loop
      scheduler.resubmitFailedStages()

      if (attempt < Stage.MAX_CONSECUTIVE_FETCH_FAILURES - 1) {
        assert(scheduler.runningStages.nonEmpty)
        assert(!ended)
      } else {
        // Stage should have been aborted and removed from running stages
        assertDataStructuresEmpty()
        sc.listenerBus.waitUntilEmpty(1000)
        assert(ended)
        jobResult match {
          case JobFailed(reason) =>
            assert(reason.getMessage.contains("ResultStage 1 () has failed the maximum"))
          case other => fail(s"expected JobFailed, not $other")
        }
      }
    }
  }

  /**
   * In this test, we create a job with two consecutive shuffles, and simulate 2 failures for each
   * shuffle fetch. In total In total, the job has had four failures overall but not four failures
   * for a particular stage, and as such should not be aborted.
   */
  test("Failures in different stages should not trigger an overall abort") {
    setupStageAbortTest(sc)

    val shuffleOneRdd = new MyRDD(sc, 2, Nil).cache()
    val shuffleDepOne = new ShuffleDependency(shuffleOneRdd, new HashPartitioner(2))
    val shuffleTwoRdd = new MyRDD(sc, 2, List(shuffleDepOne), tracker = mapOutputTracker).cache()
    val shuffleDepTwo = new ShuffleDependency(shuffleTwoRdd, new HashPartitioner(1))
    val finalRdd = new MyRDD(sc, 1, List(shuffleDepTwo), tracker = mapOutputTracker)
    submit(finalRdd, Array(0))

    // In the first two iterations, Stage 0 succeeds and stage 1 fails. In the next two iterations,
    // stage 2 fails.
    for (attempt <- 0 until Stage.MAX_CONSECUTIVE_FETCH_FAILURES) {
      // Complete all the tasks for the current attempt of stage 0 successfully
      completeShuffleMapStageSuccessfully(0, attempt, numShufflePartitions = 2)

      if (attempt < Stage.MAX_CONSECUTIVE_FETCH_FAILURES / 2) {
        // Now we should have a new taskSet, for a new attempt of stage 1.
        // Fail all these tasks with FetchFailure
        completeNextStageWithFetchFailure(1, attempt, shuffleDepOne)
      } else {
        completeShuffleMapStageSuccessfully(1, attempt, numShufflePartitions = 1)

        // Fail stage 2
        completeNextStageWithFetchFailure(2, attempt - Stage.MAX_CONSECUTIVE_FETCH_FAILURES / 2,
          shuffleDepTwo)
      }

      // this will trigger a resubmission of stage 0, since we've lost some of its
      // map output, for the next iteration through the loop
      scheduler.resubmitFailedStages()
    }

    completeShuffleMapStageSuccessfully(0, 4, numShufflePartitions = 2)
    completeShuffleMapStageSuccessfully(1, 4, numShufflePartitions = 1)

    // Succeed stage2 with a "42"
    completeNextResultStageWithSuccess(2, Stage.MAX_CONSECUTIVE_FETCH_FAILURES/2)

    assert(results === Map(0 -> 42))
    assertDataStructuresEmpty()
  }

  /**
   * In this test we demonstrate that only consecutive failures trigger a stage abort. A stage may
   * fail multiple times, succeed, then fail a few more times (because its run again by downstream
   * dependencies). The total number of failed attempts for one stage will go over the limit,
   * but that doesn't matter, since they have successes in the middle.
   */
  test("Non-consecutive stage failures don't trigger abort") {
    setupStageAbortTest(sc)

    val shuffleOneRdd = new MyRDD(sc, 2, Nil).cache()
    val shuffleDepOne = new ShuffleDependency(shuffleOneRdd, new HashPartitioner(2))
    val shuffleTwoRdd = new MyRDD(sc, 2, List(shuffleDepOne), tracker = mapOutputTracker).cache()
    val shuffleDepTwo = new ShuffleDependency(shuffleTwoRdd, new HashPartitioner(1))
    val finalRdd = new MyRDD(sc, 1, List(shuffleDepTwo), tracker = mapOutputTracker)
    submit(finalRdd, Array(0))

    // First, execute stages 0 and 1, failing stage 1 up to MAX-1 times.
    for (attempt <- 0 until Stage.MAX_CONSECUTIVE_FETCH_FAILURES - 1) {
      // Make each task in stage 0 success
      completeShuffleMapStageSuccessfully(0, attempt, numShufflePartitions = 2)

      // Now we should have a new taskSet, for a new attempt of stage 1.
      // Fail these tasks with FetchFailure
      completeNextStageWithFetchFailure(1, attempt, shuffleDepOne)

      scheduler.resubmitFailedStages()

      // Confirm we have not yet aborted
      assert(scheduler.runningStages.nonEmpty)
      assert(!ended)
    }

    // Rerun stage 0 and 1 to step through the task set
    completeShuffleMapStageSuccessfully(0, 3, numShufflePartitions = 2)
    completeShuffleMapStageSuccessfully(1, 3, numShufflePartitions = 1)

    // Fail stage 2 so that stage 1 is resubmitted when we call scheduler.resubmitFailedStages()
    completeNextStageWithFetchFailure(2, 0, shuffleDepTwo)

    scheduler.resubmitFailedStages()

    // Rerun stage 0 to step through the task set
    completeShuffleMapStageSuccessfully(0, 4, numShufflePartitions = 2)

    // Now again, fail stage 1 (up to MAX_FAILURES) but confirm that this doesn't trigger an abort
    // since we succeeded in between.
    completeNextStageWithFetchFailure(1, 4, shuffleDepOne)

    scheduler.resubmitFailedStages()

    // Confirm we have not yet aborted
    assert(scheduler.runningStages.nonEmpty)
    assert(!ended)

    // Next, succeed all and confirm output
    // Rerun stage 0 + 1
    completeShuffleMapStageSuccessfully(0, 5, numShufflePartitions = 2)
    completeShuffleMapStageSuccessfully(1, 5, numShufflePartitions = 1)

    // Succeed stage 2 and verify results
    completeNextResultStageWithSuccess(2, 1)

    assertDataStructuresEmpty()
    sc.listenerBus.waitUntilEmpty(1000)
    assert(ended === true)
    assert(results === Map(0 -> 42))
  }

  test("trivial shuffle with multiple fetch failures") {
    val shuffleMapRdd = new MyRDD(sc, 2, Nil)
    val shuffleDep = new ShuffleDependency(shuffleMapRdd, new HashPartitioner(2))
    val shuffleId = shuffleDep.shuffleId
    val reduceRdd = new MyRDD(sc, 2, List(shuffleDep), tracker = mapOutputTracker)
    submit(reduceRdd, Array(0, 1))
    complete(taskSets(0), Seq(
      (Success, makeMapStatus("hostA", reduceRdd.partitions.length)),
      (Success, makeMapStatus("hostB", reduceRdd.partitions.length))))
    // The MapOutputTracker should know about both map output locations.
    assert(mapOutputTracker.getMapSizesByExecutorId(shuffleId, 0).map(_._1.host).toSet ===
      HashSet("hostA", "hostB"))

    // The first result task fails, with a fetch failure for the output from the first mapper.
    runEvent(makeCompletionEvent(
      taskSets(1).tasks(0),
      FetchFailed(makeBlockManagerId("hostA"), shuffleId, 0, 0, "ignored"),
      null))
    sc.listenerBus.waitUntilEmpty(WAIT_TIMEOUT_MILLIS)
    assert(sparkListener.failedStages.contains(1))

    // The second ResultTask fails, with a fetch failure for the output from the second mapper.
    runEvent(makeCompletionEvent(
      taskSets(1).tasks(0),
      FetchFailed(makeBlockManagerId("hostA"), shuffleId, 1, 1, "ignored"),
      null))
    // The SparkListener should not receive redundant failure events.
    sc.listenerBus.waitUntilEmpty(WAIT_TIMEOUT_MILLIS)
    assert(sparkListener.failedStages.size == 1)
  }

  /**
   * This tests the case where another FetchFailed comes in while the map stage is getting
   * re-run.
   */
  test("late fetch failures don't cause multiple concurrent attempts for the same map stage") {
    val shuffleMapRdd = new MyRDD(sc, 2, Nil)
    val shuffleDep = new ShuffleDependency(shuffleMapRdd, new HashPartitioner(2))
    val shuffleId = shuffleDep.shuffleId
    val reduceRdd = new MyRDD(sc, 2, List(shuffleDep), tracker = mapOutputTracker)
    submit(reduceRdd, Array(0, 1))

    val mapStageId = 0
    def countSubmittedMapStageAttempts(): Int = {
      sparkListener.submittedStageInfos.count(_.stageId == mapStageId)
    }

    // The map stage should have been submitted.
    sc.listenerBus.waitUntilEmpty(WAIT_TIMEOUT_MILLIS)
    assert(countSubmittedMapStageAttempts() === 1)

    complete(taskSets(0), Seq(
      (Success, makeMapStatus("hostA", 2)),
      (Success, makeMapStatus("hostB", 2))))
    // The MapOutputTracker should know about both map output locations.
    assert(mapOutputTracker.getMapSizesByExecutorId(shuffleId, 0).map(_._1.host).toSet ===
      HashSet("hostA", "hostB"))
    assert(mapOutputTracker.getMapSizesByExecutorId(shuffleId, 1).map(_._1.host).toSet ===
      HashSet("hostA", "hostB"))

    // The first result task fails, with a fetch failure for the output from the first mapper.
    runEvent(makeCompletionEvent(
      taskSets(1).tasks(0),
      FetchFailed(makeBlockManagerId("hostA"), shuffleId, 0, 0, "ignored"),
      null))
    sc.listenerBus.waitUntilEmpty(WAIT_TIMEOUT_MILLIS)
    assert(sparkListener.failedStages.contains(1))

    // Trigger resubmission of the failed map stage.
    runEvent(ResubmitFailedStages)
    sc.listenerBus.waitUntilEmpty(WAIT_TIMEOUT_MILLIS)

    // Another attempt for the map stage should have been submitted, resulting in 2 total attempts.
    assert(countSubmittedMapStageAttempts() === 2)

    // The second ResultTask fails, with a fetch failure for the output from the second mapper.
    runEvent(makeCompletionEvent(
      taskSets(1).tasks(1),
      FetchFailed(makeBlockManagerId("hostB"), shuffleId, 1, 1, "ignored"),
      null))

    // Another ResubmitFailedStages event should not result in another attempt for the map
    // stage being run concurrently.
    // NOTE: the actual ResubmitFailedStages may get called at any time during this, but it
    // shouldn't effect anything -- our calling it just makes *SURE* it gets called between the
    // desired event and our check.
    runEvent(ResubmitFailedStages)
    sc.listenerBus.waitUntilEmpty(WAIT_TIMEOUT_MILLIS)
    assert(countSubmittedMapStageAttempts() === 2)

  }

  /**
   * This tests the case where a late FetchFailed comes in after the map stage has finished getting
   * retried and a new reduce stage starts running.
   */
  test("extremely late fetch failures don't cause multiple concurrent attempts for " +
    "the same stage") {
    val shuffleMapRdd = new MyRDD(sc, 2, Nil)
    val shuffleDep = new ShuffleDependency(shuffleMapRdd, new HashPartitioner(2))
    val shuffleId = shuffleDep.shuffleId
    val reduceRdd = new MyRDD(sc, 2, List(shuffleDep), tracker = mapOutputTracker)
    submit(reduceRdd, Array(0, 1))

    def countSubmittedReduceStageAttempts(): Int = {
      sparkListener.submittedStageInfos.count(_.stageId == 1)
    }
    def countSubmittedMapStageAttempts(): Int = {
      sparkListener.submittedStageInfos.count(_.stageId == 0)
    }

    // The map stage should have been submitted.
    sc.listenerBus.waitUntilEmpty(WAIT_TIMEOUT_MILLIS)
    assert(countSubmittedMapStageAttempts() === 1)

    // Complete the map stage.
    complete(taskSets(0), Seq(
      (Success, makeMapStatus("hostA", 2)),
      (Success, makeMapStatus("hostB", 2))))

    // The reduce stage should have been submitted.
    sc.listenerBus.waitUntilEmpty(WAIT_TIMEOUT_MILLIS)
    assert(countSubmittedReduceStageAttempts() === 1)

    // The first result task fails, with a fetch failure for the output from the first mapper.
    runEvent(makeCompletionEvent(
      taskSets(1).tasks(0),
      FetchFailed(makeBlockManagerId("hostA"), shuffleId, 0, 0, "ignored"),
      null))

    // Trigger resubmission of the failed map stage and finish the re-started map task.
    runEvent(ResubmitFailedStages)
    complete(taskSets(2), Seq((Success, makeMapStatus("hostA", 1))))

    // Because the map stage finished, another attempt for the reduce stage should have been
    // submitted, resulting in 2 total attempts for each the map and the reduce stage.
    sc.listenerBus.waitUntilEmpty(WAIT_TIMEOUT_MILLIS)
    assert(countSubmittedMapStageAttempts() === 2)
    assert(countSubmittedReduceStageAttempts() === 2)

    // A late FetchFailed arrives from the second task in the original reduce stage.
    runEvent(makeCompletionEvent(
      taskSets(1).tasks(1),
      FetchFailed(makeBlockManagerId("hostB"), shuffleId, 1, 1, "ignored"),
      null))

    // Running ResubmitFailedStages shouldn't result in any more attempts for the map stage, because
    // the FetchFailed should have been ignored
    runEvent(ResubmitFailedStages)

    // The FetchFailed from the original reduce stage should be ignored.
    assert(countSubmittedMapStageAttempts() === 2)
  }

  test("task events always posted in speculation / when stage is killed") {
    val baseRdd = new MyRDD(sc, 4, Nil)
    val finalRdd = new MyRDD(sc, 4, List(new OneToOneDependency(baseRdd)))
    submit(finalRdd, Array(0, 1, 2, 3))

    // complete two tasks
    runEvent(makeCompletionEvent(
      taskSets(0).tasks(0), Success, 42,
      Seq.empty, createFakeTaskInfoWithId(0)))
    runEvent(makeCompletionEvent(
      taskSets(0).tasks(1), Success, 42,
      Seq.empty, createFakeTaskInfoWithId(1)))
    sc.listenerBus.waitUntilEmpty(WAIT_TIMEOUT_MILLIS)
    // verify stage exists
    assert(scheduler.stageIdToStage.contains(0))
    assert(sparkListener.endedTasks.size == 2)

    // finish other 2 tasks
    runEvent(makeCompletionEvent(
      taskSets(0).tasks(2), Success, 42,
      Seq.empty, createFakeTaskInfoWithId(2)))
    runEvent(makeCompletionEvent(
      taskSets(0).tasks(3), Success, 42,
      Seq.empty, createFakeTaskInfoWithId(3)))
    sc.listenerBus.waitUntilEmpty(WAIT_TIMEOUT_MILLIS)
    assert(sparkListener.endedTasks.size == 4)

    // verify the stage is done
    assert(!scheduler.stageIdToStage.contains(0))

    // Stage should be complete. Finish one other Successful task to simulate what can happen
    // with a speculative task and make sure the event is sent out
    runEvent(makeCompletionEvent(
      taskSets(0).tasks(3), Success, 42,
      Seq.empty, createFakeTaskInfoWithId(5)))
    sc.listenerBus.waitUntilEmpty(WAIT_TIMEOUT_MILLIS)
    assert(sparkListener.endedTasks.size == 5)

    // make sure non successful tasks also send out event
    runEvent(makeCompletionEvent(
      taskSets(0).tasks(3), UnknownReason, 42,
      Seq.empty, createFakeTaskInfoWithId(6)))
    sc.listenerBus.waitUntilEmpty(WAIT_TIMEOUT_MILLIS)
    assert(sparkListener.endedTasks.size == 6)
  }

  test("ignore late map task completions") {
    val shuffleMapRdd = new MyRDD(sc, 2, Nil)
    val shuffleDep = new ShuffleDependency(shuffleMapRdd, new HashPartitioner(2))
    val shuffleId = shuffleDep.shuffleId
    val reduceRdd = new MyRDD(sc, 2, List(shuffleDep), tracker = mapOutputTracker)
    submit(reduceRdd, Array(0, 1))

    // pretend we were told hostA went away
    val oldEpoch = mapOutputTracker.getEpoch
    runEvent(ExecutorLost("exec-hostA"))
    val newEpoch = mapOutputTracker.getEpoch
    assert(newEpoch > oldEpoch)

    // now start completing some tasks in the shuffle map stage, under different hosts
    // and epochs, and make sure scheduler updates its state correctly
    val taskSet = taskSets(0)
    val shuffleStage = scheduler.stageIdToStage(taskSet.stageId).asInstanceOf[ShuffleMapStage]
    assert(shuffleStage.numAvailableOutputs === 0)

    // should be ignored for being too old
    runEvent(makeCompletionEvent(
      taskSet.tasks(0),
      Success,
      makeMapStatus("hostA", reduceRdd.partitions.size)))
    assert(shuffleStage.numAvailableOutputs === 0)

    // should work because it's a non-failed host (so the available map outputs will increase)
    runEvent(makeCompletionEvent(
      taskSet.tasks(0),
      Success,
      makeMapStatus("hostB", reduceRdd.partitions.size)))
    assert(shuffleStage.numAvailableOutputs === 1)

    // should be ignored for being too old
    runEvent(makeCompletionEvent(
      taskSet.tasks(0),
      Success,
      makeMapStatus("hostA", reduceRdd.partitions.size)))
    assert(shuffleStage.numAvailableOutputs === 1)

    // should work because it's a new epoch, which will increase the number of available map
    // outputs, and also finish the stage
    taskSet.tasks(1).epoch = newEpoch
    runEvent(makeCompletionEvent(
      taskSet.tasks(1),
      Success,
      makeMapStatus("hostA", reduceRdd.partitions.size)))
    assert(shuffleStage.numAvailableOutputs === 2)
    assert(mapOutputTracker.getMapSizesByExecutorId(shuffleId, 0).map(_._1).toSet ===
      HashSet(makeBlockManagerId("hostB"), makeBlockManagerId("hostA")))

    // finish the next stage normally, which completes the job
    complete(taskSets(1), Seq((Success, 42), (Success, 43)))
    assert(results === Map(0 -> 42, 1 -> 43))
    assertDataStructuresEmpty()
  }

  test("run shuffle with map stage failure") {
    val shuffleMapRdd = new MyRDD(sc, 2, Nil)
    val shuffleDep = new ShuffleDependency(shuffleMapRdd, new HashPartitioner(2))
    val reduceRdd = new MyRDD(sc, 2, List(shuffleDep), tracker = mapOutputTracker)
    submit(reduceRdd, Array(0, 1))

    // Fail the map stage.  This should cause the entire job to fail.
    val stageFailureMessage = "Exception failure in map stage"
    failed(taskSets(0), stageFailureMessage)
    assert(failure.getMessage === s"Job aborted due to stage failure: $stageFailureMessage")

    // Listener bus should get told about the map stage failing, but not the reduce stage
    // (since the reduce stage hasn't been started yet).
    sc.listenerBus.waitUntilEmpty(WAIT_TIMEOUT_MILLIS)
    assert(sparkListener.failedStages.toSet === Set(0))

    assertDataStructuresEmpty()
  }

  /**
   * Run two jobs, with a shared dependency.  We simulate a fetch failure in the second job, which
   * requires regenerating some outputs of the shared dependency.  One key aspect of this test is
   * that the second job actually uses a different stage for the shared dependency (a "skipped"
   * stage).
   */
  test("shuffle fetch failure in a reused shuffle dependency") {
    // Run the first job successfully, which creates one shuffle dependency

    val shuffleMapRdd = new MyRDD(sc, 2, Nil)
    val shuffleDep = new ShuffleDependency(shuffleMapRdd, new HashPartitioner(2))
    val reduceRdd = new MyRDD(sc, 2, List(shuffleDep))
    submit(reduceRdd, Array(0, 1))

    completeShuffleMapStageSuccessfully(0, 0, 2)
    completeNextResultStageWithSuccess(1, 0)
    assert(results === Map(0 -> 42, 1 -> 42))
    assertDataStructuresEmpty()

    // submit another job w/ the shared dependency, and have a fetch failure
    val reduce2 = new MyRDD(sc, 2, List(shuffleDep))
    submit(reduce2, Array(0, 1))
    // Note that the stage numbering here is only b/c the shared dependency produces a new, skipped
    // stage.  If instead it reused the existing stage, then this would be stage 2
    completeNextStageWithFetchFailure(3, 0, shuffleDep)
    scheduler.resubmitFailedStages()

    // the scheduler now creates a new task set to regenerate the missing map output, but this time
    // using a different stage, the "skipped" one

    // SPARK-9809 -- this stage is submitted without a task for each partition (because some of
    // the shuffle map output is still available from stage 0); make sure we've still got internal
    // accumulators setup
    assert(scheduler.stageIdToStage(2).latestInfo.taskMetrics != null)
    completeShuffleMapStageSuccessfully(2, 0, 2)
    completeNextResultStageWithSuccess(3, 1, idx => idx + 1234)
    assert(results === Map(0 -> 1234, 1 -> 1235))

    assertDataStructuresEmpty()
  }

  /**
   * This test runs a three stage job, with a fetch failure in stage 1.  but during the retry, we
   * have completions from both the first & second attempt of stage 1.  So all the map output is
   * available before we finish any task set for stage 1.  We want to make sure that we don't
   * submit stage 2 until the map output for stage 1 is registered
   */
  test("don't submit stage until its dependencies map outputs are registered (SPARK-5259)") {
    val firstRDD = new MyRDD(sc, 3, Nil)
    val firstShuffleDep = new ShuffleDependency(firstRDD, new HashPartitioner(2))
    val firstShuffleId = firstShuffleDep.shuffleId
    val shuffleMapRdd = new MyRDD(sc, 3, List(firstShuffleDep))
    val shuffleDep = new ShuffleDependency(shuffleMapRdd, new HashPartitioner(2))
    val reduceRdd = new MyRDD(sc, 1, List(shuffleDep))
    submit(reduceRdd, Array(0))

    // things start out smoothly, stage 0 completes with no issues
    complete(taskSets(0), Seq(
      (Success, makeMapStatus("hostB", shuffleMapRdd.partitions.length)),
      (Success, makeMapStatus("hostB", shuffleMapRdd.partitions.length)),
      (Success, makeMapStatus("hostA", shuffleMapRdd.partitions.length))
    ))

    // then one executor dies, and a task fails in stage 1
    runEvent(ExecutorLost("exec-hostA"))
    runEvent(makeCompletionEvent(
      taskSets(1).tasks(0),
      FetchFailed(null, firstShuffleId, 2, 0, "Fetch failed"),
      null))

    // so we resubmit stage 0, which completes happily
    scheduler.resubmitFailedStages()
    val stage0Resubmit = taskSets(2)
    assert(stage0Resubmit.stageId == 0)
    assert(stage0Resubmit.stageAttemptId === 1)
    val task = stage0Resubmit.tasks(0)
    assert(task.partitionId === 2)
    runEvent(makeCompletionEvent(
      task,
      Success,
      makeMapStatus("hostC", shuffleMapRdd.partitions.length)))

    // now here is where things get tricky : we will now have a task set representing
    // the second attempt for stage 1, but we *also* have some tasks for the first attempt for
    // stage 1 still going
    val stage1Resubmit = taskSets(3)
    assert(stage1Resubmit.stageId == 1)
    assert(stage1Resubmit.stageAttemptId === 1)
    assert(stage1Resubmit.tasks.length === 3)

    // we'll have some tasks finish from the first attempt, and some finish from the second attempt,
    // so that we actually have all stage outputs, though no attempt has completed all its
    // tasks
    runEvent(makeCompletionEvent(
      taskSets(3).tasks(0),
      Success,
      makeMapStatus("hostC", reduceRdd.partitions.length)))
    runEvent(makeCompletionEvent(
      taskSets(3).tasks(1),
      Success,
      makeMapStatus("hostC", reduceRdd.partitions.length)))
    // late task finish from the first attempt
    runEvent(makeCompletionEvent(
      taskSets(1).tasks(2),
      Success,
      makeMapStatus("hostB", reduceRdd.partitions.length)))

    // What should happen now is that we submit stage 2.  However, we might not see an error
    // b/c of DAGScheduler's error handling (it tends to swallow errors and just log them).  But
    // we can check some conditions.
    // Note that the really important thing here is not so much that we submit stage 2 *immediately*
    // but that we don't end up with some error from these interleaved completions.  It would also
    // be OK (though sub-optimal) if stage 2 simply waited until the resubmission of stage 1 had
    // all its tasks complete

    // check that we have all the map output for stage 0 (it should have been there even before
    // the last round of completions from stage 1, but just to double check it hasn't been messed
    // up) and also the newly available stage 1
    val stageToReduceIdxs = Seq(
      0 -> (0 until 3),
      1 -> (0 until 1)
    )
    for {
      (stage, reduceIdxs) <- stageToReduceIdxs
      reduceIdx <- reduceIdxs
    } {
      // this would throw an exception if the map status hadn't been registered
      val statuses = mapOutputTracker.getMapSizesByExecutorId(stage, reduceIdx)
      // really we should have already thrown an exception rather than fail either of these
      // asserts, but just to be extra defensive let's double check the statuses are OK
      assert(statuses != null)
      assert(statuses.nonEmpty)
    }

    // and check that stage 2 has been submitted
    assert(taskSets.size == 5)
    val stage2TaskSet = taskSets(4)
    assert(stage2TaskSet.stageId == 2)
    assert(stage2TaskSet.stageAttemptId == 0)
  }

  /**
   * We lose an executor after completing some shuffle map tasks on it.  Those tasks get
   * resubmitted, and when they finish the job completes normally
   */
  test("register map outputs correctly after ExecutorLost and task Resubmitted") {
    val firstRDD = new MyRDD(sc, 3, Nil)
    val firstShuffleDep = new ShuffleDependency(firstRDD, new HashPartitioner(2))
    val reduceRdd = new MyRDD(sc, 5, List(firstShuffleDep))
    submit(reduceRdd, Array(0))

    // complete some of the tasks from the first stage, on one host
    runEvent(makeCompletionEvent(
      taskSets(0).tasks(0),
      Success,
      makeMapStatus("hostA", reduceRdd.partitions.length)))
    runEvent(makeCompletionEvent(
      taskSets(0).tasks(1),
      Success,
      makeMapStatus("hostA", reduceRdd.partitions.length)))

    // now that host goes down
    runEvent(ExecutorLost("exec-hostA"))

    // so we resubmit those tasks
    runEvent(makeCompletionEvent(taskSets(0).tasks(0), Resubmitted, null))
    runEvent(makeCompletionEvent(taskSets(0).tasks(1), Resubmitted, null))

    // now complete everything on a different host
    complete(taskSets(0), Seq(
      (Success, makeMapStatus("hostB", reduceRdd.partitions.length)),
      (Success, makeMapStatus("hostB", reduceRdd.partitions.length)),
      (Success, makeMapStatus("hostB", reduceRdd.partitions.length))
    ))

    // now we should submit stage 1, and the map output from stage 0 should be registered

    // check that we have all the map output for stage 0
    (0 until reduceRdd.partitions.length).foreach { reduceIdx =>
      val statuses = mapOutputTracker.getMapSizesByExecutorId(0, reduceIdx)
      // really we should have already thrown an exception rather than fail either of these
      // asserts, but just to be extra defensive let's double check the statuses are OK
      assert(statuses != null)
      assert(statuses.nonEmpty)
    }

    // and check that stage 1 has been submitted
    assert(taskSets.size == 2)
    val stage1TaskSet = taskSets(1)
    assert(stage1TaskSet.stageId == 1)
    assert(stage1TaskSet.stageAttemptId == 0)
  }

  /**
   * Makes sure that failures of stage used by multiple jobs are correctly handled.
   *
   * This test creates the following dependency graph:
   *
   * shuffleMapRdd1     shuffleMapRDD2
   *        |     \        |
   *        |      \       |
   *        |       \      |
   *        |        \     |
   *   reduceRdd1    reduceRdd2
   *
   * We start both shuffleMapRdds and then fail shuffleMapRdd1.  As a result, the job listeners for
   * reduceRdd1 and reduceRdd2 should both be informed that the job failed.  shuffleMapRDD2 should
   * also be cancelled, because it is only used by reduceRdd2 and reduceRdd2 cannot complete
   * without shuffleMapRdd1.
   */
  test("failure of stage used by two jobs") {
    val shuffleMapRdd1 = new MyRDD(sc, 2, Nil)
    val shuffleDep1 = new ShuffleDependency(shuffleMapRdd1, new HashPartitioner(2))
    val shuffleMapRdd2 = new MyRDD(sc, 2, Nil)
    val shuffleDep2 = new ShuffleDependency(shuffleMapRdd2, new HashPartitioner(2))

    val reduceRdd1 = new MyRDD(sc, 2, List(shuffleDep1), tracker = mapOutputTracker)
    val reduceRdd2 = new MyRDD(sc, 2, List(shuffleDep1, shuffleDep2), tracker = mapOutputTracker)

    // We need to make our own listeners for this test, since by default submit uses the same
    // listener for all jobs, and here we want to capture the failure for each job separately.
    class FailureRecordingJobListener() extends JobListener {
      var failureMessage: String = _
      override def taskSucceeded(index: Int, result: Any) {}
      override def jobFailed(exception: Exception): Unit = { failureMessage = exception.getMessage }
    }
    val listener1 = new FailureRecordingJobListener()
    val listener2 = new FailureRecordingJobListener()

    submit(reduceRdd1, Array(0, 1), listener = listener1)
    submit(reduceRdd2, Array(0, 1), listener = listener2)

    val stageFailureMessage = "Exception failure in map stage"
    failed(taskSets(0), stageFailureMessage)

    assert(cancelledStages.toSet === Set(0, 2))

    // Make sure the listeners got told about both failed stages.
    sc.listenerBus.waitUntilEmpty(WAIT_TIMEOUT_MILLIS)
    assert(sparkListener.successfulStages.isEmpty)
    assert(sparkListener.failedStages.toSet === Set(0, 2))

    assert(listener1.failureMessage === s"Job aborted due to stage failure: $stageFailureMessage")
    assert(listener2.failureMessage === s"Job aborted due to stage failure: $stageFailureMessage")
    assertDataStructuresEmpty()
  }

  def checkJobPropertiesAndPriority(taskSet: TaskSet, expected: String, priority: Int): Unit = {
    assert(taskSet.properties != null)
    assert(taskSet.properties.getProperty("testProperty") === expected)
    assert(taskSet.priority === priority)
  }

  def launchJobsThatShareStageAndCancelFirst(): ShuffleDependency[Int, Int, Nothing] = {
    val baseRdd = new MyRDD(sc, 1, Nil)
    val shuffleDep1 = new ShuffleDependency(baseRdd, new HashPartitioner(1))
    val intermediateRdd = new MyRDD(sc, 1, List(shuffleDep1))
    val shuffleDep2 = new ShuffleDependency(intermediateRdd, new HashPartitioner(1))
    val finalRdd1 = new MyRDD(sc, 1, List(shuffleDep2))
    val finalRdd2 = new MyRDD(sc, 1, List(shuffleDep2))
    val job1Properties = new Properties()
    val job2Properties = new Properties()
    job1Properties.setProperty("testProperty", "job1")
    job2Properties.setProperty("testProperty", "job2")

    // Run jobs 1 & 2, both referencing the same stage, then cancel job1.
    // Note that we have to submit job2 before we cancel job1 to have them actually share
    // *Stages*, and not just shuffle dependencies, due to skipped stages (at least until
    // we address SPARK-10193.)
    val jobId1 = submit(finalRdd1, Array(0), properties = job1Properties)
    val jobId2 = submit(finalRdd2, Array(0), properties = job2Properties)
    assert(scheduler.activeJobs.nonEmpty)
    val testProperty1 = scheduler.jobIdToActiveJob(jobId1).properties.getProperty("testProperty")

    // remove job1 as an ActiveJob
    cancel(jobId1)

    // job2 should still be running
    assert(scheduler.activeJobs.nonEmpty)
    val testProperty2 = scheduler.jobIdToActiveJob(jobId2).properties.getProperty("testProperty")
    assert(testProperty1 != testProperty2)
    // NB: This next assert isn't necessarily the "desired" behavior; it's just to document
    // the current behavior.  We've already submitted the TaskSet for stage 0 based on job1, but
    // even though we have cancelled that job and are now running it because of job2, we haven't
    // updated the TaskSet's properties.  Changing the properties to "job2" is likely the more
    // correct behavior.
    val job1Id = 0  // TaskSet priority for Stages run with "job1" as the ActiveJob
    checkJobPropertiesAndPriority(taskSets(0), "job1", job1Id)
    complete(taskSets(0), Seq((Success, makeMapStatus("hostA", 1))))

    shuffleDep1
  }

  /**
   * Makes sure that tasks for a stage used by multiple jobs are submitted with the properties of a
   * later, active job if they were previously run under a job that is no longer active
   */
  test("stage used by two jobs, the first no longer active (SPARK-6880)") {
    launchJobsThatShareStageAndCancelFirst()

    // The next check is the key for SPARK-6880.  For the stage which was shared by both job1 and
    // job2 but never had any tasks submitted for job1, the properties of job2 are now used to run
    // the stage.
    checkJobPropertiesAndPriority(taskSets(1), "job2", 1)

    complete(taskSets(1), Seq((Success, makeMapStatus("hostA", 1))))
    assert(taskSets(2).properties != null)
    complete(taskSets(2), Seq((Success, 42)))
    assert(results === Map(0 -> 42))
    assert(scheduler.activeJobs.isEmpty)

    assertDataStructuresEmpty()
  }

  /**
   * Makes sure that tasks for a stage used by multiple jobs are submitted with the properties of a
   * later, active job if they were previously run under a job that is no longer active, even when
   * there are fetch failures
   */
  test("stage used by two jobs, some fetch failures, and the first job no longer active " +
    "(SPARK-6880)") {
    val shuffleDep1 = launchJobsThatShareStageAndCancelFirst()
    val job2Id = 1  // TaskSet priority for Stages run with "job2" as the ActiveJob

    // lets say there is a fetch failure in this task set, which makes us go back and
    // run stage 0, attempt 1
    complete(taskSets(1), Seq(
      (FetchFailed(makeBlockManagerId("hostA"), shuffleDep1.shuffleId, 0, 0, "ignored"), null)))
    scheduler.resubmitFailedStages()

    // stage 0, attempt 1 should have the properties of job2
    assert(taskSets(2).stageId === 0)
    assert(taskSets(2).stageAttemptId === 1)
    checkJobPropertiesAndPriority(taskSets(2), "job2", job2Id)

    // run the rest of the stages normally, checking that they have the correct properties
    complete(taskSets(2), Seq((Success, makeMapStatus("hostA", 1))))
    checkJobPropertiesAndPriority(taskSets(3), "job2", job2Id)
    complete(taskSets(3), Seq((Success, makeMapStatus("hostA", 1))))
    checkJobPropertiesAndPriority(taskSets(4), "job2", job2Id)
    complete(taskSets(4), Seq((Success, 42)))
    assert(results === Map(0 -> 42))
    assert(scheduler.activeJobs.isEmpty)

    assertDataStructuresEmpty()
  }

  test("run trivial shuffle with out-of-band failure and retry") {
    val shuffleMapRdd = new MyRDD(sc, 2, Nil)
    val shuffleDep = new ShuffleDependency(shuffleMapRdd, new HashPartitioner(2))
    val shuffleId = shuffleDep.shuffleId
    val reduceRdd = new MyRDD(sc, 1, List(shuffleDep), tracker = mapOutputTracker)
    submit(reduceRdd, Array(0))
    // blockManagerMaster.removeExecutor("exec-hostA")
    // pretend we were told hostA went away
    runEvent(ExecutorLost("exec-hostA"))
    // DAGScheduler will immediately resubmit the stage after it appears to have no pending tasks
    // rather than marking it is as failed and waiting.
    complete(taskSets(0), Seq(
      (Success, makeMapStatus("hostA", 1)),
      (Success, makeMapStatus("hostB", 1))))
    // have hostC complete the resubmitted task
    complete(taskSets(1), Seq((Success, makeMapStatus("hostC", 1))))
    assert(mapOutputTracker.getMapSizesByExecutorId(shuffleId, 0).map(_._1).toSet ===
      HashSet(makeBlockManagerId("hostC"), makeBlockManagerId("hostB")))
    complete(taskSets(2), Seq((Success, 42)))
    assert(results === Map(0 -> 42))
    assertDataStructuresEmpty()
  }

  test("recursive shuffle failures") {
    val shuffleOneRdd = new MyRDD(sc, 2, Nil)
    val shuffleDepOne = new ShuffleDependency(shuffleOneRdd, new HashPartitioner(2))
    val shuffleTwoRdd = new MyRDD(sc, 2, List(shuffleDepOne), tracker = mapOutputTracker)
    val shuffleDepTwo = new ShuffleDependency(shuffleTwoRdd, new HashPartitioner(1))
    val finalRdd = new MyRDD(sc, 1, List(shuffleDepTwo), tracker = mapOutputTracker)
    submit(finalRdd, Array(0))
    // have the first stage complete normally
    complete(taskSets(0), Seq(
      (Success, makeMapStatus("hostA", 2)),
      (Success, makeMapStatus("hostB", 2))))
    // have the second stage complete normally
    complete(taskSets(1), Seq(
      (Success, makeMapStatus("hostA", 1)),
      (Success, makeMapStatus("hostC", 1))))
    // fail the third stage because hostA went down
    complete(taskSets(2), Seq(
      (FetchFailed(makeBlockManagerId("hostA"), shuffleDepTwo.shuffleId, 0, 0, "ignored"), null)))
    // TODO assert this:
    // blockManagerMaster.removeExecutor("exec-hostA")
    // have DAGScheduler try again
    scheduler.resubmitFailedStages()
    complete(taskSets(3), Seq((Success, makeMapStatus("hostA", 2))))
    complete(taskSets(4), Seq((Success, makeMapStatus("hostA", 1))))
    complete(taskSets(5), Seq((Success, 42)))
    assert(results === Map(0 -> 42))
    assertDataStructuresEmpty()
  }

  test("cached post-shuffle") {
    val shuffleOneRdd = new MyRDD(sc, 2, Nil).cache()
    val shuffleDepOne = new ShuffleDependency(shuffleOneRdd, new HashPartitioner(2))
    val shuffleTwoRdd = new MyRDD(sc, 2, List(shuffleDepOne), tracker = mapOutputTracker).cache()
    val shuffleDepTwo = new ShuffleDependency(shuffleTwoRdd, new HashPartitioner(1))
    val finalRdd = new MyRDD(sc, 1, List(shuffleDepTwo), tracker = mapOutputTracker)
    submit(finalRdd, Array(0))
    cacheLocations(shuffleTwoRdd.id -> 0) = Seq(makeBlockManagerId("hostD"))
    cacheLocations(shuffleTwoRdd.id -> 1) = Seq(makeBlockManagerId("hostC"))
    // complete stage 0
    complete(taskSets(0), Seq(
      (Success, makeMapStatus("hostA", 2)),
      (Success, makeMapStatus("hostB", 2))))
    // complete stage 1
    complete(taskSets(1), Seq(
      (Success, makeMapStatus("hostA", 1)),
      (Success, makeMapStatus("hostB", 1))))
    // pretend stage 2 failed because hostA went down
    complete(taskSets(2), Seq(
      (FetchFailed(makeBlockManagerId("hostA"), shuffleDepTwo.shuffleId, 0, 0, "ignored"), null)))
    // TODO assert this:
    // blockManagerMaster.removeExecutor("exec-hostA")
    // DAGScheduler should notice the cached copy of the second shuffle and try to get it rerun.
    scheduler.resubmitFailedStages()
    assertLocations(taskSets(3), Seq(Seq("hostD")))
    // allow hostD to recover
    complete(taskSets(3), Seq((Success, makeMapStatus("hostD", 1))))
    complete(taskSets(4), Seq((Success, 42)))
    assert(results === Map(0 -> 42))
    assertDataStructuresEmpty()
  }

  test("misbehaved accumulator should not crash DAGScheduler and SparkContext") {
    val acc = new Accumulator[Int](0, new AccumulatorParam[Int] {
      override def addAccumulator(t1: Int, t2: Int): Int = t1 + t2
      override def zero(initialValue: Int): Int = 0
      override def addInPlace(r1: Int, r2: Int): Int = {
        throw new DAGSchedulerSuiteDummyException
      }
    })

    // Run this on executors
    sc.parallelize(1 to 10, 2).foreach { item => acc.add(1) }

    // Make sure we can still run commands
    assert(sc.parallelize(1 to 10, 2).count() === 10)
  }

  /**
   * The job will be failed on first task throwing a DAGSchedulerSuiteDummyException.
   *  Any subsequent task WILL throw a legitimate java.lang.UnsupportedOperationException.
   *  If multiple tasks, there exists a race condition between the SparkDriverExecutionExceptions
   *  and their differing causes as to which will represent result for job...
   */
  test("misbehaved resultHandler should not crash DAGScheduler and SparkContext") {
    val e = intercept[SparkDriverExecutionException] {
      // Number of parallelized partitions implies number of tasks of job
      val rdd = sc.parallelize(1 to 10, 2)
      sc.runJob[Int, Int](
        rdd,
        (context: TaskContext, iter: Iterator[Int]) => iter.size,
        // For a robust test assertion, limit number of job tasks to 1; that is,
        // if multiple RDD partitions, use id of any one partition, say, first partition id=0
        Seq(0),
        (part: Int, result: Int) => throw new DAGSchedulerSuiteDummyException)
    }
    assert(e.getCause.isInstanceOf[DAGSchedulerSuiteDummyException])

    // Make sure we can still run commands on our SparkContext
    assert(sc.parallelize(1 to 10, 2).count() === 10)
  }

  test("getPartitions exceptions should not crash DAGScheduler and SparkContext (SPARK-8606)") {
    val e1 = intercept[DAGSchedulerSuiteDummyException] {
      val rdd = new MyRDD(sc, 2, Nil) {
        override def getPartitions: Array[Partition] = {
          throw new DAGSchedulerSuiteDummyException
        }
      }
      rdd.reduceByKey(_ + _, 1).count()
    }

    // Make sure we can still run commands
    assert(sc.parallelize(1 to 10, 2).count() === 10)
  }

  test("getPreferredLocations errors should not crash DAGScheduler and SparkContext (SPARK-8606)") {
    val e1 = intercept[SparkException] {
      val rdd = new MyRDD(sc, 2, Nil) {
        override def getPreferredLocations(split: Partition): Seq[String] = {
          throw new DAGSchedulerSuiteDummyException
        }
      }
      rdd.count()
    }
    assert(e1.getMessage.contains(classOf[DAGSchedulerSuiteDummyException].getName))

    // Make sure we can still run commands
    assert(sc.parallelize(1 to 10, 2).count() === 10)
  }

  test("accumulator not calculated for resubmitted result stage") {
    // just for register
    val accum = AccumulatorSuite.createLongAccum("a")
    val finalRdd = new MyRDD(sc, 1, Nil)
    submit(finalRdd, Array(0))
    completeWithAccumulator(accum.id, taskSets(0), Seq((Success, 42)))
    completeWithAccumulator(accum.id, taskSets(0), Seq((Success, 42)))
    assert(results === Map(0 -> 42))

    assert(accum.value === 1)
    assertDataStructuresEmpty()
  }

  test("accumulators are updated on exception failures") {
    val acc1 = AccumulatorSuite.createLongAccum("ingenieur")
    val acc2 = AccumulatorSuite.createLongAccum("boulanger")
    val acc3 = AccumulatorSuite.createLongAccum("agriculteur")
    assert(AccumulatorContext.get(acc1.id).isDefined)
    assert(AccumulatorContext.get(acc2.id).isDefined)
    assert(AccumulatorContext.get(acc3.id).isDefined)
    val accUpdate1 = new LongAccumulator
    accUpdate1.metadata = acc1.metadata
    accUpdate1.setValue(15)
    val accUpdate2 = new LongAccumulator
    accUpdate2.metadata = acc2.metadata
    accUpdate2.setValue(13)
    val accUpdate3 = new LongAccumulator
    accUpdate3.metadata = acc3.metadata
    accUpdate3.setValue(18)
    val accumUpdates = Seq(accUpdate1, accUpdate2, accUpdate3)
    val accumInfo = accumUpdates.map(AccumulatorSuite.makeInfo)
    val exceptionFailure = new ExceptionFailure(
      new SparkException("fondue?"),
      accumInfo).copy(accums = accumUpdates)
    submit(new MyRDD(sc, 1, Nil), Array(0))
    runEvent(makeCompletionEvent(taskSets.head.tasks.head, exceptionFailure, "result"))
    assert(AccumulatorContext.get(acc1.id).get.value === 15L)
    assert(AccumulatorContext.get(acc2.id).get.value === 13L)
    assert(AccumulatorContext.get(acc3.id).get.value === 18L)
  }

  test("reduce tasks should be placed locally with map output") {
    // Create an shuffleMapRdd with 1 partition
    val shuffleMapRdd = new MyRDD(sc, 1, Nil)
    val shuffleDep = new ShuffleDependency(shuffleMapRdd, new HashPartitioner(2))
    val shuffleId = shuffleDep.shuffleId
    val reduceRdd = new MyRDD(sc, 1, List(shuffleDep), tracker = mapOutputTracker)
    submit(reduceRdd, Array(0))
    complete(taskSets(0), Seq(
      (Success, makeMapStatus("hostA", 1))))
    assert(mapOutputTracker.getMapSizesByExecutorId(shuffleId, 0).map(_._1).toSet ===
      HashSet(makeBlockManagerId("hostA")))

    // Reducer should run on the same host that map task ran
    val reduceTaskSet = taskSets(1)
    assertLocations(reduceTaskSet, Seq(Seq("hostA")))
    complete(reduceTaskSet, Seq((Success, 42)))
    assert(results === Map(0 -> 42))
    assertDataStructuresEmpty()
  }

  test("reduce task locality preferences should only include machines with largest map outputs") {
    val numMapTasks = 4
    // Create an shuffleMapRdd with more partitions
    val shuffleMapRdd = new MyRDD(sc, numMapTasks, Nil)
    val shuffleDep = new ShuffleDependency(shuffleMapRdd, new HashPartitioner(1))
    val shuffleId = shuffleDep.shuffleId
    val reduceRdd = new MyRDD(sc, 1, List(shuffleDep), tracker = mapOutputTracker)
    submit(reduceRdd, Array(0))

    val statuses = (1 to numMapTasks).map { i =>
      (Success, makeMapStatus("host" + i, 1, (10*i).toByte))
    }
    complete(taskSets(0), statuses)

    // Reducer should prefer the last 3 hosts as they have 20%, 30% and 40% of data
    val hosts = (1 to numMapTasks).map(i => "host" + i).reverse.take(numMapTasks - 1)

    val reduceTaskSet = taskSets(1)
    assertLocations(reduceTaskSet, Seq(hosts))
    complete(reduceTaskSet, Seq((Success, 42)))
    assert(results === Map(0 -> 42))
    assertDataStructuresEmpty()
  }

  test("stages with both narrow and shuffle dependencies use narrow ones for locality") {
    // Create an RDD that has both a shuffle dependency and a narrow dependency (e.g. for a join)
    val rdd1 = new MyRDD(sc, 1, Nil)
    val rdd2 = new MyRDD(sc, 1, Nil, locations = Seq(Seq("hostB")))
    val shuffleDep = new ShuffleDependency(rdd1, new HashPartitioner(1))
    val narrowDep = new OneToOneDependency(rdd2)
    val shuffleId = shuffleDep.shuffleId
    val reduceRdd = new MyRDD(sc, 1, List(shuffleDep, narrowDep), tracker = mapOutputTracker)
    submit(reduceRdd, Array(0))
    complete(taskSets(0), Seq(
      (Success, makeMapStatus("hostA", 1))))
    assert(mapOutputTracker.getMapSizesByExecutorId(shuffleId, 0).map(_._1).toSet ===
      HashSet(makeBlockManagerId("hostA")))

    // Reducer should run where RDD 2 has preferences, even though though it also has a shuffle dep
    val reduceTaskSet = taskSets(1)
    assertLocations(reduceTaskSet, Seq(Seq("hostB")))
    complete(reduceTaskSet, Seq((Success, 42)))
    assert(results === Map(0 -> 42))
    assertDataStructuresEmpty()
  }

  test("Spark exceptions should include call site in stack trace") {
    val e = intercept[SparkException] {
      sc.parallelize(1 to 10, 2).map { _ => throw new RuntimeException("uh-oh!") }.count()
    }

    // Does not include message, ONLY stack trace.
    val stackTraceString = Utils.exceptionString(e)

    // should actually include the RDD operation that invoked the method:
    assert(stackTraceString.contains("org.apache.spark.rdd.RDD.count"))

    // should include the FunSuite setup:
    assert(stackTraceString.contains("org.scalatest.FunSuite"))
  }

  test("catch errors in event loop") {
    // this is a test of our testing framework -- make sure errors in event loop don't get ignored

    // just run some bad event that will throw an exception -- we'll give a null TaskEndReason
    val rdd1 = new MyRDD(sc, 1, Nil)
    submit(rdd1, Array(0))
    intercept[Exception] {
      complete(taskSets(0), Seq(
        (null, makeMapStatus("hostA", 1))))
    }
  }

  test("simple map stage submission") {
    val shuffleMapRdd = new MyRDD(sc, 2, Nil)
    val shuffleDep = new ShuffleDependency(shuffleMapRdd, new HashPartitioner(1))
    val shuffleId = shuffleDep.shuffleId
    val reduceRdd = new MyRDD(sc, 1, List(shuffleDep), tracker = mapOutputTracker)

    // Submit a map stage by itself
    submitMapStage(shuffleDep)
    assert(results.size === 0)  // No results yet
    completeShuffleMapStageSuccessfully(0, 0, 1)
    assert(results.size === 1)
    results.clear()
    assertDataStructuresEmpty()

    // Submit a reduce job that depends on this map stage; it should directly do the reduce
    submit(reduceRdd, Array(0))
    completeNextResultStageWithSuccess(2, 0)
    assert(results === Map(0 -> 42))
    results.clear()
    assertDataStructuresEmpty()

    // Check that if we submit the map stage again, no tasks run
    submitMapStage(shuffleDep)
    assert(results.size === 1)
    assertDataStructuresEmpty()
  }

  test("map stage submission with reduce stage also depending on the data") {
    val shuffleMapRdd = new MyRDD(sc, 2, Nil)
    val shuffleDep = new ShuffleDependency(shuffleMapRdd, new HashPartitioner(1))
    val shuffleId = shuffleDep.shuffleId
    val reduceRdd = new MyRDD(sc, 1, List(shuffleDep), tracker = mapOutputTracker)

    // Submit the map stage by itself
    submitMapStage(shuffleDep)

    // Submit a reduce job that depends on this map stage
    submit(reduceRdd, Array(0))

    // Complete tasks for the map stage
    completeShuffleMapStageSuccessfully(0, 0, 1)
    assert(results.size === 1)
    results.clear()

    // Complete tasks for the reduce stage
    completeNextResultStageWithSuccess(1, 0)
    assert(results === Map(0 -> 42))
    results.clear()
    assertDataStructuresEmpty()

    // Check that if we submit the map stage again, no tasks run
    submitMapStage(shuffleDep)
    assert(results.size === 1)
    assertDataStructuresEmpty()
  }

  test("map stage submission with fetch failure") {
    val shuffleMapRdd = new MyRDD(sc, 2, Nil)
    val shuffleDep = new ShuffleDependency(shuffleMapRdd, new HashPartitioner(2))
    val shuffleId = shuffleDep.shuffleId
    val reduceRdd = new MyRDD(sc, 2, List(shuffleDep), tracker = mapOutputTracker)

    // Submit a map stage by itself
    submitMapStage(shuffleDep)
    complete(taskSets(0), Seq(
      (Success, makeMapStatus("hostA", reduceRdd.partitions.length)),
      (Success, makeMapStatus("hostB", reduceRdd.partitions.length))))
    assert(results.size === 1)
    results.clear()
    assertDataStructuresEmpty()

    // Submit a reduce job that depends on this map stage, but where one reduce will fail a fetch
    submit(reduceRdd, Array(0, 1))
    complete(taskSets(1), Seq(
      (Success, 42),
      (FetchFailed(makeBlockManagerId("hostA"), shuffleId, 0, 0, "ignored"), null)))
    // Ask the scheduler to try it again; TaskSet 2 will rerun the map task that we couldn't fetch
    // from, then TaskSet 3 will run the reduce stage
    scheduler.resubmitFailedStages()
    complete(taskSets(2), Seq((Success, makeMapStatus("hostA", reduceRdd.partitions.length))))
    complete(taskSets(3), Seq((Success, 43)))
    assert(results === Map(0 -> 42, 1 -> 43))
    results.clear()
    assertDataStructuresEmpty()

    // Run another reduce job without a failure; this should just work
    submit(reduceRdd, Array(0, 1))
    complete(taskSets(4), Seq(
      (Success, 44),
      (Success, 45)))
    assert(results === Map(0 -> 44, 1 -> 45))
    results.clear()
    assertDataStructuresEmpty()

    // Resubmit the map stage; this should also just work
    submitMapStage(shuffleDep)
    assert(results.size === 1)
    results.clear()
    assertDataStructuresEmpty()
  }

  /**
   * In this test, we have three RDDs with shuffle dependencies, and we submit map stage jobs
   * that are waiting on each one, as well as a reduce job on the last one. We test that all of
   * these jobs complete even if there are some fetch failures in both shuffles.
   */
  test("map stage submission with multiple shared stages and failures") {
    val rdd1 = new MyRDD(sc, 2, Nil)
    val dep1 = new ShuffleDependency(rdd1, new HashPartitioner(2))
    val rdd2 = new MyRDD(sc, 2, List(dep1), tracker = mapOutputTracker)
    val dep2 = new ShuffleDependency(rdd2, new HashPartitioner(2))
    val rdd3 = new MyRDD(sc, 2, List(dep2), tracker = mapOutputTracker)

    val listener1 = new SimpleListener
    val listener2 = new SimpleListener
    val listener3 = new SimpleListener

    submitMapStage(dep1, listener1)
    submitMapStage(dep2, listener2)
    submit(rdd3, Array(0, 1), listener = listener3)

    // Complete the first stage
    assert(taskSets(0).stageId === 0)
    complete(taskSets(0), Seq(
      (Success, makeMapStatus("hostA", rdd1.partitions.length)),
      (Success, makeMapStatus("hostB", rdd1.partitions.length))))
    assert(mapOutputTracker.getMapSizesByExecutorId(dep1.shuffleId, 0).map(_._1).toSet ===
      HashSet(makeBlockManagerId("hostA"), makeBlockManagerId("hostB")))
    assert(listener1.results.size === 1)

    // When attempting the second stage, show a fetch failure
    assert(taskSets(1).stageId === 1)
    complete(taskSets(1), Seq(
      (Success, makeMapStatus("hostA", rdd2.partitions.length)),
      (FetchFailed(makeBlockManagerId("hostA"), dep1.shuffleId, 0, 0, "ignored"), null)))
    scheduler.resubmitFailedStages()
    assert(listener2.results.size === 0)    // Second stage listener should not have a result yet

    // Stage 0 should now be running as task set 2; make its task succeed
    assert(taskSets(2).stageId === 0)
    complete(taskSets(2), Seq(
      (Success, makeMapStatus("hostC", rdd2.partitions.length))))
    assert(mapOutputTracker.getMapSizesByExecutorId(dep1.shuffleId, 0).map(_._1).toSet ===
      HashSet(makeBlockManagerId("hostC"), makeBlockManagerId("hostB")))
    assert(listener2.results.size === 0)    // Second stage listener should still not have a result

    // Stage 1 should now be running as task set 3; make its first task succeed
    assert(taskSets(3).stageId === 1)
    complete(taskSets(3), Seq(
      (Success, makeMapStatus("hostB", rdd2.partitions.length)),
      (Success, makeMapStatus("hostD", rdd2.partitions.length))))
    assert(mapOutputTracker.getMapSizesByExecutorId(dep2.shuffleId, 0).map(_._1).toSet ===
      HashSet(makeBlockManagerId("hostB"), makeBlockManagerId("hostD")))
    assert(listener2.results.size === 1)

    // Finally, the reduce job should be running as task set 4; make it see a fetch failure,
    // then make it run again and succeed
    assert(taskSets(4).stageId === 2)
    complete(taskSets(4), Seq(
      (Success, 52),
      (FetchFailed(makeBlockManagerId("hostD"), dep2.shuffleId, 0, 0, "ignored"), null)))
    scheduler.resubmitFailedStages()

    // TaskSet 5 will rerun stage 1's lost task, then TaskSet 6 will rerun stage 2
    assert(taskSets(5).stageId === 1)
    complete(taskSets(5), Seq(
      (Success, makeMapStatus("hostE", rdd2.partitions.length))))
    complete(taskSets(6), Seq(
      (Success, 53)))
    assert(listener3.results === Map(0 -> 52, 1 -> 53))
    assertDataStructuresEmpty()
  }

  /**
   * In this test, we run a map stage where one of the executors fails but we still receive a
   * "zombie" complete message from that executor. We want to make sure the stage is not reported
   * as done until all tasks have completed.
   */
  test("map stage submission with executor failure late map task completions") {
    val shuffleMapRdd = new MyRDD(sc, 3, Nil)
    val shuffleDep = new ShuffleDependency(shuffleMapRdd, new HashPartitioner(2))

    submitMapStage(shuffleDep)

    val oldTaskSet = taskSets(0)
    runEvent(makeCompletionEvent(oldTaskSet.tasks(0), Success, makeMapStatus("hostA", 2)))
    assert(results.size === 0)    // Map stage job should not be complete yet

    // Pretend host A was lost
    val oldEpoch = mapOutputTracker.getEpoch
    runEvent(ExecutorLost("exec-hostA"))
    val newEpoch = mapOutputTracker.getEpoch
    assert(newEpoch > oldEpoch)

    // Suppose we also get a completed event from task 1 on the same host; this should be ignored
    runEvent(makeCompletionEvent(oldTaskSet.tasks(1), Success, makeMapStatus("hostA", 2)))
    assert(results.size === 0)    // Map stage job should not be complete yet

    // A completion from another task should work because it's a non-failed host
    runEvent(makeCompletionEvent(oldTaskSet.tasks(2), Success, makeMapStatus("hostB", 2)))
    assert(results.size === 0)    // Map stage job should not be complete yet

    // Now complete tasks in the second task set
    val newTaskSet = taskSets(1)
    assert(newTaskSet.tasks.size === 2)     // Both tasks 0 and 1 were on on hostA
    runEvent(makeCompletionEvent(newTaskSet.tasks(0), Success, makeMapStatus("hostB", 2)))
    assert(results.size === 0)    // Map stage job should not be complete yet
    runEvent(makeCompletionEvent(newTaskSet.tasks(1), Success, makeMapStatus("hostB", 2)))
    assert(results.size === 1)    // Map stage job should now finally be complete
    assertDataStructuresEmpty()

    // Also test that a reduce stage using this shuffled data can immediately run
    val reduceRDD = new MyRDD(sc, 2, List(shuffleDep), tracker = mapOutputTracker)
    results.clear()
    submit(reduceRDD, Array(0, 1))
    complete(taskSets(2), Seq((Success, 42), (Success, 43)))
    assert(results === Map(0 -> 42, 1 -> 43))
    results.clear()
    assertDataStructuresEmpty()
  }

  /**
   * Assert that the supplied TaskSet has exactly the given hosts as its preferred locations.
   * Note that this checks only the host and not the executor ID.
   */
  private def assertLocations(taskSet: TaskSet, hosts: Seq[Seq[String]]) {
    assert(hosts.size === taskSet.tasks.size)
    for ((taskLocs, expectedLocs) <- taskSet.tasks.map(_.preferredLocations).zip(hosts)) {
      assert(taskLocs.map(_.host).toSet === expectedLocs.toSet)
    }
  }

  private def makeMapStatus(host: String, reduces: Int, sizes: Byte = 2): MapStatus =
    MapStatus(makeBlockManagerId(host), Array.fill[Long](reduces)(sizes))

  private def makeBlockManagerId(host: String): BlockManagerId =
    BlockManagerId("exec-" + host, host, 12345)

  private def assertDataStructuresEmpty(): Unit = {
    assert(scheduler.activeJobs.isEmpty)
    assert(scheduler.failedStages.isEmpty)
    assert(scheduler.jobIdToActiveJob.isEmpty)
    assert(scheduler.jobIdToStageIds.isEmpty)
    assert(scheduler.stageIdToStage.isEmpty)
    assert(scheduler.runningStages.isEmpty)
    assert(scheduler.shuffleToMapStage.isEmpty)
    assert(scheduler.waitingStages.isEmpty)
    assert(scheduler.outputCommitCoordinator.isEmpty)
  }

  // Nothing in this test should break if the task info's fields are null, but
  // OutputCommitCoordinator requires the task info itself to not be null.
  private def createFakeTaskInfo(): TaskInfo = {
    val info = new TaskInfo(0, 0, 0, 0L, "", "", TaskLocality.ANY, false)
    info.finishTime = 1  // to prevent spurious errors in JobProgressListener
    info
  }

  private def createFakeTaskInfoWithId(taskId: Long): TaskInfo = {
    val info = new TaskInfo(taskId, 0, 0, 0L, "", "", TaskLocality.ANY, false)
    info.finishTime = 1  // to prevent spurious errors in JobProgressListener
    info
  }

  private def makeCompletionEvent(
      task: Task[_],
      reason: TaskEndReason,
      result: Any,
      extraAccumUpdates: Seq[AccumulatorV2[_, _]] = Seq.empty,
      taskInfo: TaskInfo = createFakeTaskInfo()): CompletionEvent = {
    val accumUpdates = reason match {
      case Success => task.metrics.accumulators()
      case ef: ExceptionFailure => ef.accums
      case _ => Seq.empty
    }
    CompletionEvent(task, reason, result, accumUpdates ++ extraAccumUpdates, taskInfo)
  }

}<|MERGE_RESOLUTION|>--- conflicted
+++ resolved
@@ -327,66 +327,6 @@
 
   /**
    * This test ensures that DAGScheduler build stage graph correctly.
-<<<<<<< HEAD
-   * Here, we submit an RDD[F] having a linage of RDDs as follows:
-   *
-   *                               <--------------------
-   *                             /                       \
-   * [A] <--(1)-- [B] <--(2)-- [C] <--(3)-- [D] <--(4)-- [E] <--(5)-- [F]
-   *                \                       /
-   *                  <--------------------
-   *
-   * then check if all stages have correct parent stages.
-   * Note: [] means an RDD, () means a shuffle dependency.
-   */
-  test("parent stages") {
-    val rddA = new MyRDD(sc, 1, Nil)
-
-    val shuffleDef1 = new ShuffleDependency(rddA, new HashPartitioner(1))
-    val rddB = new MyRDD(sc, 1, List(shuffleDef1), tracker = mapOutputTracker)
-
-    val shuffleDef2 = new ShuffleDependency(rddB, new HashPartitioner(1))
-    val rddC = new MyRDD(sc, 1, List(shuffleDef2), tracker = mapOutputTracker)
-
-    val shuffleDef3 = new ShuffleDependency(rddC, new HashPartitioner(1))
-    val rddD = new MyRDD(sc, 1, List(shuffleDef3, new OneToOneDependency(rddB)),
-      tracker = mapOutputTracker)
-
-    val shuffleDef4 = new ShuffleDependency(rddD, new HashPartitioner(1))
-    val rddE = new MyRDD(sc, 1, List(new OneToOneDependency(rddC), shuffleDef4),
-      tracker = mapOutputTracker)
-
-    val shuffleDef5 = new ShuffleDependency(rddE, new HashPartitioner(1))
-    val rddF = new MyRDD(sc, 1, List(shuffleDef5),
-      tracker = mapOutputTracker)
-    submit(rddF, Array(0))
-
-    assert(scheduler.shuffleToMapStage.size === 5)
-    assert(scheduler.activeJobs.size === 1)
-
-    val mapStage1 = scheduler.shuffleToMapStage(shuffleDef1.shuffleId)
-    val mapStage2 = scheduler.shuffleToMapStage(shuffleDef2.shuffleId)
-    val mapStage3 = scheduler.shuffleToMapStage(shuffleDef3.shuffleId)
-    val mapStage4 = scheduler.shuffleToMapStage(shuffleDef4.shuffleId)
-    val mapStage5 = scheduler.shuffleToMapStage(shuffleDef5.shuffleId)
-    val finalStage = scheduler.activeJobs.head.finalStage
-
-    assert(mapStage1.parents.isEmpty)
-    assert(mapStage2.parents === List(mapStage1))
-    assert(mapStage3.parents === List(mapStage2))
-    assert(mapStage4.parents === List(mapStage1, mapStage3))
-    assert(mapStage5.parents === List(mapStage2, mapStage4))
-    assert(finalStage.parents === List(mapStage5))
-
-    complete(taskSets(0), Seq((Success, makeMapStatus("hostA", 1))))
-    complete(taskSets(1), Seq((Success, makeMapStatus("hostA", 1))))
-    complete(taskSets(2), Seq((Success, makeMapStatus("hostA", 1))))
-    complete(taskSets(3), Seq((Success, makeMapStatus("hostA", 1))))
-    complete(taskSets(4), Seq((Success, makeMapStatus("hostA", 1))))
-    complete(taskSets(5), Seq((Success, 42)))
-    assert(results === Map(0 -> 42))
-    assertDataStructuresEmpty()
-=======
    *
    * Suppose you have the following DAG:
    *
@@ -430,7 +370,13 @@
     assert(mapStageB.parents === List(mapStageA))
     assert(mapStageC.parents === List(mapStageA, mapStageB))
     assert(finalStage.parents === List(mapStageC))
->>>>>>> bb1362eb
+
+    complete(taskSets(0), Seq((Success, makeMapStatus("hostA", 1))))
+    complete(taskSets(1), Seq((Success, makeMapStatus("hostA", 1))))
+    complete(taskSets(2), Seq((Success, makeMapStatus("hostA", 1))))
+    complete(taskSets(3), Seq((Success, 42)))
+    assert(results === Map(0 -> 42))
+    assertDataStructuresEmpty()
   }
 
   test("zero split job") {
